from unittest import TestCase

import mcnpy
from mcnpy.cell import Cell
from mcnpy.input_parser.block_type import BlockType
from mcnpy.input_parser.mcnp_input import Card, Comment


class TestCellClass(TestCase):
    def test_init(self):
        # test invalid cell number
        in_str = "foo"
        card = Card([in_str], BlockType.CELL)
        with self.assertRaises(mcnpy.errors.MalformedInputError):
            in_str = "foo bar"
            cell = Cell(card, Comment(["c " + in_str]))
        # test like feature unsupported
        in_str = "1 like 2"
        card = Card([in_str], BlockType.CELL)
        with self.assertRaises(mcnpy.errors.UnsupportedFeature):
            in_str = "foo bar"
            cell = Cell(card, Comment(["c " + in_str]))
        # test invalid material number
        in_str = "1 foo"
        card = Card([in_str], BlockType.CELL)
        with self.assertRaises(mcnpy.errors.MalformedInputError):
            cell = Cell(card)
        # test invalid material density
        in_str = "1 1 foo"
        card = Card([in_str], BlockType.CELL)
        with self.assertRaises(mcnpy.errors.MalformedInputError):
            cell = Cell(card)
        # tests void cell
        in_str = "1 0 2"
        card = Card([in_str], BlockType.CELL)
        cell = Cell(card)
        self.assertEqual(cell.old_number, 1)
        self.assertEqual(cell.number, 1)
        self.assertIsNone(cell.material)
        self.assertEqual(cell.old_mat_number, 0)
        self.assertIn(2, cell.old_surface_numbers)

        # test material cell
        for atom_dens, density in [(False, "-0.5"), (True, "0.5")]:
            in_str = f"1 1 {density} 2"
            card = Card([in_str], BlockType.CELL)
            cell = Cell(card)
            self.assertEqual(cell.old_mat_number, 1)
            self.assertAlmostEqual(cell.density, 0.5)
            self.assertTrue(atom_dens == cell.is_atom_dens)

        # test parameter input
        in_str = "1 0 #2 imp:n=1 u= 5 vol=20"
        card = Card([in_str], BlockType.CELL)
        cell = Cell(card)
        self.assertIn(2, cell.old_complement_numbers)
        self.assertEqual(cell.parameters["IMP:N"], "1")
        self.assertEqual(cell.parameters["U"], "5")
        self.assertEqual(cell.parameters["VOL"], "20")

    def test_geometry_logic_string_setter(self):
        in_str = "1 0 2"
        card = Card([in_str], BlockType.CELL)
        cell = Cell(card)
        cell.geometry_logic_string = "1 2"
        self.assertEqual(cell.geometry_logic_string, "1 2")
        with self.assertRaises(AssertionError):
            cell.geometry_logic_string = 1

    def test_number_setter(self):
        in_str = "1 0 2"
        card = Card([in_str], BlockType.CELL)
        cell = Cell(card)
        cell.number = 5
        self.assertEqual(cell.number, 5)
        with self.assertRaises(AssertionError):
            cell.number = "5"

    def test_cell_density_setter(self):
        in_str = "1 1 0.5 2"
        card = Card([in_str], BlockType.CELL)
        cell = Cell(card)
        cell.density = (1.5, False)
        self.assertEqual(cell.density, 1.5)
        self.assertFalse(cell.is_atom_dens)
        cell.density = (1.5, True)
        self.assertEqual(cell.density, 1.5)
        self.assertTrue(cell.is_atom_dens)

    def test_cell_sorting(self):
        in_str = "1 1 0.5 2"
        card = Card([in_str], BlockType.CELL)
        cell1 = Cell(card)
        in_str = "2 1 0.5 2"
        card = Card([in_str], BlockType.CELL)
        cell2 = Cell(card)
        test_sort = sorted([cell2, cell1])
        answer = [cell1, cell2]
        for i, cell in enumerate(test_sort):
            self.assertEqual(cell, answer[i])

    def test_cell_fill_parsing(self):
        test_fill_strs = ["6600 (610)", "6600 (0.0 0.0 10.0)"]
        for ending in ["IMP:N=1", ""]:
            for in_fill in test_fill_strs:
                in_str = f"1 0 -1 FILL={in_fill} {ending}"
<<<<<<< HEAD
                card = Card([in_str], BlockType.CELL, in_str.split())
=======
                card = Card([in_str], BlockType.CELL)
>>>>>>> ca9083c6
                cell = Cell(card)
                self.assertEqual(cell.parameters["FILL"], in_fill)
                cell.number = 2
                output = cell.format_for_mcnp_input((6, 2, 0))
                self.assertIn(in_fill, output[2])
                parts = output[2].split("=")
                # ensure that fill is final entry
                self.assertIn("FILL", parts[-2])<|MERGE_RESOLUTION|>--- conflicted
+++ resolved
@@ -104,11 +104,7 @@
         for ending in ["IMP:N=1", ""]:
             for in_fill in test_fill_strs:
                 in_str = f"1 0 -1 FILL={in_fill} {ending}"
-<<<<<<< HEAD
-                card = Card([in_str], BlockType.CELL, in_str.split())
-=======
                 card = Card([in_str], BlockType.CELL)
->>>>>>> ca9083c6
                 cell = Cell(card)
                 self.assertEqual(cell.parameters["FILL"], in_fill)
                 cell.number = 2
