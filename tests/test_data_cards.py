--- conflicted
+++ resolved
@@ -61,12 +61,8 @@
 
         for identifier, w in words.items():
             for ident in [identifier, identifier.upper()]:
-<<<<<<< HEAD
                 input_card = Card(
-                    [in_strs[identifier]], BlockType.DATA, in_strs[identifier].split()
+                    [w], BlockType.DATA, w.split()
                 )
-=======
-                input_card = Card(BlockType.DATA, w)
->>>>>>> b2501d94
                 card = parse_data(input_card)
                 self.assertIsInstance(card, identifiers[ident.lower()])