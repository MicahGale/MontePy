import copy
from io import StringIO
from unittest import TestCase

import mcnpy
from mcnpy.errors import *
from mcnpy.input_parser import input_syntax_reader
from mcnpy.input_parser.mcnp_input import Input, Jump, Message, ReadInput, Title
from mcnpy.input_parser.block_type import BlockType
from mcnpy.input_parser.input_file import MCNP_InputFile
from mcnpy.input_parser.parser_base import MCNP_Parser
from mcnpy.input_parser import syntax_node
from mcnpy.particle import Particle
import warnings


class TestValueNode(TestCase):
    def test_valuenoode_init(self):
        for type, token, answer in [
            (str, "hi", "hi"),
            (float, "1.2300", 1.23),
            (int, "1", 1),
            (float, "1.23e-3", 1.23e-3),
            (float, "6.02+23", 6.02e23),
        ]:
            for padding in [None, syntax_node.PaddingNode(" ")]:
                node = syntax_node.ValueNode(token, type, padding)
                self.assertEqual(node.value, answer)
                self.assertEqual(node.token, token)
                if padding:
                    self.assertEqual(node.padding, padding)
                else:
                    self.assertIsNone(node.padding)
        # test with None values
        for type in {str, float, int}:
            node = syntax_node.ValueNode(None, type)
            self.assertIsNone(node.value)
            node = syntax_node.ValueNode(Jump(), type)
            self.assertIsNone(node.value)

    def test_valuenode_convert_to_int(self):
        node = syntax_node.ValueNode("1", float)
        node._convert_to_int()
        self.assertEqual(node.type, int)
        self.assertEqual(node.value, 1)
        # test 1.0
        node = syntax_node.ValueNode("1.0", float)
        node._convert_to_int()
        self.assertEqual(node.type, int)
        self.assertEqual(node.value, 1)
        # test wrong type
        with self.assertRaises(ValueError):
            node = syntax_node.ValueNode("hi", str)
            node._convert_to_int()
        # test real float
        with self.assertRaises(ValueError):
            node = syntax_node.ValueNode("1.23", float)
            node._convert_to_int()

    def test_valuenode_convert_to_enum(self):
        node = syntax_node.ValueNode("1", float)
        lat = mcnpy.data_inputs.lattice.Lattice
        node._convert_to_enum(lat)
        self.assertEqual(node.type, lat)
        self.assertEqual(node.value, lat(1))
        # test with None
        with self.assertRaises(ValueError):
            node = syntax_node.ValueNode(None, float)
            node._convert_to_enum(lat)
        node._convert_to_enum(lat, allow_none=True)
        self.assertIsNone(node.value)
        st = mcnpy.surfaces.surface_type.SurfaceType
        node = syntax_node.ValueNode("p", str)
        node._convert_to_enum(st, switch_to_upper=True)
        self.assertEqual(node.type, st)
        self.assertEqual(node.value, st("P"))

    def test_is_negat_identifier(self):
        node = syntax_node.ValueNode("-1", float)
        self.assertTrue(not node.is_negatable_identifier)
        self.assertIsNone(node.is_negative)
        node.is_negatable_identifier = True
        self.assertTrue(node.is_negatable_identifier)
        self.assertEqual(node.type, int)
        self.assertTrue(node.value > 0)
        self.assertTrue(node.is_negative)
        # test with positive number
        node = syntax_node.ValueNode("1", float)
        node.is_negatable_identifier = True
        self.assertEqual(node.type, int)
        self.assertTrue(node.value > 0)
        self.assertTrue(not node.is_negative)
        # test with none
        node = syntax_node.ValueNode(None, float)
        node.is_negatable_identifier = True
        self.assertEqual(node.type, int)
        self.assertIsNone(node.value)
        self.assertIsNone(node.is_negative)
        node.value = 1
        self.assertEqual(node.value, 1)
        self.assertTrue(not node.is_negative)

    def test_is_negat_float(self):
        node = syntax_node.ValueNode("-1.23", float)
        self.assertTrue(not node.is_negatable_float)
        self.assertIsNone(node.is_negative)
        node.is_negatable_float = True
        self.assertEqual(node.type, float)
        self.assertTrue(node.value > 0)
        self.assertTrue(node.is_negative)
        self.assertTrue(node.is_negatable_float)
        # test with positive number
        node = syntax_node.ValueNode("1.23", float)
        node.is_negatable_float = True
        self.assertEqual(node.type, float)
        self.assertTrue(not node.is_negative)
        # test with None
        node = syntax_node.ValueNode(None, float)
        node.is_negatable_float = True
        self.assertEqual(node.type, float)
        self.assertIsNone(node.value)
        self.assertIsNone(node.is_negative)
        node.value = 1
        self.assertEqual(node.value, 1)
        self.assertTrue(not node.is_negative)

    def test_is_negative(self):
        node = syntax_node.ValueNode("-1.23", float)
        node.is_negatable_float = True
        self.assertTrue(node.is_negative)
        node.is_negative = False
        self.assertTrue(node.value > 0)
        self.assertTrue(not node.is_negative)
        node = syntax_node.ValueNode("hi", str)
        node.is_negative = True
        self.assertIsNone(node.is_negative)

    def test_valuenode_int_format(self):
        node = syntax_node.ValueNode("-1", int)
        answer = "-1"
        output = node.format()
        self.assertEqual(output, answer)
        for input, val, answer, expand in [
            ("1", 5, "5", False),
            ("-1", 2, " 2", False),
            ("-1", -2, "-2", False),
            ("+1", 5, "+5", False),
            ("0001", 5, "0005", False),
            (Jump(), 5, "5", False),
        ]:
            node = syntax_node.ValueNode(input, int)
            node.value = val
            self.assertEqual(node.format(), answer)
            node = syntax_node.ValueNode(input, int)
            node.is_negatable_identifier = True
            node.value = val
            node.is_negative = val < 0
            if expand:
                with self.assertWarns(LineExpansionWarning):
                    self.assertEqual(node.format(), answer)
            else:
                self.assertEqual(node.format(), answer)
        # test messing around with padding
        for padding, val, answer, expand in [
            ([" "], 10, "10 ", True),
            (["  "], 10, "10 ", False),
            (["\n"], 10, "10\n", True),
            ([" ", "\n", "c hi"], 10, "10\nc hi", False),
            (["  ", "\n"], 10, "10 \n", False),
        ]:
            print("padding", padding, "new_val", val, "answer", repr(answer))
            pad_node = syntax_node.PaddingNode(padding[0])
            for pad in padding[1:]:
                pad_node.append(pad)
            node = syntax_node.ValueNode("1", int, pad_node)
            node.value = val
            if expand:
                warnings.simplefilter("default")
                with self.assertWarns(LineExpansionWarning):
                    self.assertEqual(node.format(), answer)
            else:
                # change warnings to errors to ensure not raised
                warnings.resetwarnings()
                warnings.simplefilter("error")
                self.assertEqual(node.format(), answer)

    def test_value_has_changed(self):
        # test None no change
        node = syntax_node.ValueNode(None, int)
        self.assertTrue(not node._value_changed)
        # test None changed
        node.value = 5
        self.assertTrue(node._value_changed)
        node = syntax_node.ValueNode("1.23", float)
        self.assertTrue(not node._value_changed)
        node.value = 1.25
        self.assertTrue(node._value_changed)
        node = syntax_node.ValueNode("hi", str)
        self.assertTrue(not node._value_changed)
        node.value = "foo"
        self.assertTrue(node._value_changed)

    def test_value_float_format(self):
        for input, val, answer, expand in [
            ("1.23", 1.23, "1.23", False),
            ("1.23", 4.56, "4.56", False),
            ("-1.23", 4.56, " 4.56", False),
            ("1.0e-2", 2, "2.0e+0", False),
            ("1.602-19", 6.02e23, "6.020+23", False),
            ("1.602-0019", 6.02e23, "6.020+0023", False),
            (Jump(), 5.4, "5.4", True),
            ("1", 2, "2", False),
            ("0.5", 0, "0.0", False),
        ]:
            node = syntax_node.ValueNode(input, float)
            node.value = val
            if expand:
                warnings.simplefilter("default")
                with self.assertWarns(LineExpansionWarning):
                    self.assertEqual(node.format(), answer)
            else:
                # change warnings to errors to ensure not raised
                warnings.resetwarnings()
                warnings.simplefilter("error")
                self.assertEqual(node.format(), answer)
        for padding, val, answer, expand in [
            ([" "], 10, "10.0 ", True),
            (["  "], 10, "10.0 ", False),
            (["\n"], 10, "10.0\n", True),
            ([" ", "\n", "c hi"], 10, "10.0\nc hi", False),
            (["  ", "\n"], 10, "10.0 \n", False),
        ]:
            print("padding", padding, "new_val", val, "answer", answer)
            pad_node = syntax_node.PaddingNode(padding[0])
            for pad in padding[1:]:
                pad_node.append(pad)
            node = syntax_node.ValueNode("1.0", float, pad_node)
            node.value = val
            if expand:
                warnings.simplefilter("default")
                with self.assertWarns(LineExpansionWarning):
                    self.assertEqual(node.format(), answer)
            else:
                # change warnings to errors to ensure not raised
                warnings.resetwarnings()
                warnings.simplefilter("error")
                self.assertEqual(node.format(), answer)

    def test_value_str_format(self):
        for input, val, answer, expand in [
            ("hi", "foo", "foo", True),
            ("hi", None, "", False),
        ]:
            node = syntax_node.ValueNode(input, str)
            node.value = val
            if expand:
                warnings.simplefilter("default")
                with self.assertWarns(LineExpansionWarning):
                    self.assertEqual(node.format(), answer)
            else:
                # change warnings to errors to ensure not raised
                warnings.resetwarnings()
                warnings.simplefilter("error")
                self.assertEqual(node.format(), answer)
        for padding, val, answer, expand in [
            ([" "], "foo", "foo ", True),
            (["  "], "foo", "foo ", False),
            (["\n"], "foo", "foo\n", True),
            ([" ", "\n", "c hi"], "foo", "foo\nc hi", False),
            (["  ", "\n"], "foo", "foo \n", False),
        ]:
            print("padding", padding, "new_val", val, "answer", answer)
            pad_node = syntax_node.PaddingNode(padding[0])
            for pad in padding[1:]:
                pad_node.append(pad)
            node = syntax_node.ValueNode("hi", str, pad_node)
            node.value = val
            if expand:
                warnings.simplefilter("default")
                with self.assertWarns(LineExpansionWarning):
                    self.assertEqual(node.format(), answer)
            else:
                # change warnings to errors to ensure not raised
                warnings.resetwarnings()
                warnings.simplefilter("error")
                self.assertEqual(node.format(), answer)

    def test_value_enum_format(self):
        lat = mcnpy.data_inputs.lattice.Lattice
        st = mcnpy.surfaces.surface_type.SurfaceType
        for input, val, enum_class, args, answer, expand in [
            (
                "1",
                lat.HEXAGONAL,
                lat,
                {"format_type": int, "switch_to_upper": False},
                "2",
                False,
            ),
            ("p", st.PZ, st, {"format_type": str, "switch_to_upper": True}, "PZ", True),
        ]:
            node = syntax_node.ValueNode(input, args["format_type"])
            node._convert_to_enum(enum_class, **args)
            node.value = val
            if expand:
                warnings.simplefilter("default")
                with self.assertWarns(LineExpansionWarning):
                    self.assertEqual(node.format(), answer)
            else:
                # change warnings to errors to ensure not raised
                warnings.resetwarnings()
                warnings.simplefilter("error")
                self.assertEqual(node.format(), answer)

    def test_value_comments(self):
        value_node = syntax_node.ValueNode("1", int)
        self.assertEqual(len(list(value_node.comments)), 0)
        padding = syntax_node.PaddingNode("$ hi", True)
        value_node.padding = padding
        comments = list(value_node.comments)
        self.assertEqual(len(comments), 1)
        self.assertIn("hi", comments[0].contents)

    def test_value_trailing_comments(self):
        value_node = syntax_node.ValueNode("1", int)
        self.assertIsNone(value_node.get_trailing_comment())
        value_node._delete_trailing_comment()
        self.assertIsNone(value_node.get_trailing_comment())
        padding = syntax_node.PaddingNode("$ hi", True)
        value_node.padding = padding
        comment = value_node.get_trailing_comment()
        self.assertEqual(len(comment), 1)
        self.assertEqual(comment[0].contents, "hi")
        value_node._delete_trailing_comment()
        self.assertIsNone(value_node.get_trailing_comment())

    def test_value_str(self):
        value_node = syntax_node.ValueNode("1", int)
        str(value_node)
        repr(value_node)
        padding = syntax_node.PaddingNode("$ hi", True)
        value_node.padding = padding
        str(value_node)
        repr(value_node)

    def test_value_equality(self):
        value_node1 = syntax_node.ValueNode("1", int)
        self.assertTrue(value_node1 == value_node1)
        with self.assertRaises(TypeError):
            value_node1 == syntax_node.PaddingNode("")
        value_node2 = syntax_node.ValueNode("2", int)
        self.assertTrue(value_node1 != value_node2)
        value_node3 = syntax_node.ValueNode("hi", str)
        self.assertTrue(value_node1 != value_node3)
        self.assertTrue(value_node1 == 1)
        self.assertTrue(value_node1 != 2)
        self.assertTrue(value_node1 != "hi")
        value_node4 = syntax_node.ValueNode("1.5", float)
        value_node5 = syntax_node.ValueNode("1.50000000000001", float)
        self.assertTrue(value_node4 == value_node5)
        value_node5.value = 2.0
        self.assertTrue(value_node4 != value_node5)


class TestSyntaxNode(TestCase):
    def setUp(self):
        value1 = syntax_node.ValueNode("1.5", float)
        value2 = syntax_node.ValueNode("1", int)
        self.test_node = syntax_node.SyntaxNode(
            "test",
            {"foo": value1, "bar": value2, "bar2": syntax_node.SyntaxNode("test2", {})},
        )

    def test_syntax_init(self):
        test = self.test_node
        self.assertEqual(test.name, "test")
        self.assertIn("foo", test.nodes)
        self.assertIn("bar", test.nodes)
        self.assertIsInstance(test.nodes["foo"], syntax_node.ValueNode)

    def test_syntax_name(self):
        test = self.test_node
        test.name = "hi"
        self.assertEqual(test.name, "hi")
        with self.assertRaises(TypeError):
            test.name = 1.0

    def test_get_value(self):
        test = self.test_node
        self.assertEqual(test.get_value("foo"), 1.5)
        with self.assertRaises(KeyError):
            test.get_value("foo2")
        with self.assertRaises(KeyError):
            test.get_value("bar2")

    def test_syntax_format(self):
        output = self.test_node.format()
        self.assertEqual(output, "1.51")

    def test_syntax_dict(self):
        test = self.test_node
        self.assertIn("foo", test)
        self.assertEqual(test["foo"], test.nodes["foo"])

    def test_syntax_comments(self):
        padding = syntax_node.PaddingNode("$ hi", True)
        test = copy.deepcopy(self.test_node)
        test["foo"].padding = padding
        padding = syntax_node.PaddingNode("$ foo", True)
        test["bar"].padding = padding
        comments = list(test.comments)
        self.assertEqual(len(comments), 2)

    def test_syntax_trailing_comments(self):
        # test with blank tail
        self.assertIsNone(self.test_node.get_trailing_comment())
        test = copy.deepcopy(self.test_node)
        test["bar2"].nodes["foo"] = syntax_node.ValueNode("1.23", float)
        self.assertIsNone(test.get_trailing_comment())
        test["bar2"]["foo"].padding = syntax_node.PaddingNode("$ hi", True)
        self.assertEqual(len(test.get_trailing_comment()), 1)
        test._delete_trailing_comment()
        self.assertIsNone(test.get_trailing_comment())

    def test_syntax_str(self):
        str(self.test_node)
        repr(self.test_node)


class TestGeometryTree(TestCase):
    def setUp(self):
        left = syntax_node.ValueNode("1", int)
        right = syntax_node.ValueNode("2", int)
        op = syntax_node.PaddingNode(" ")
        self.test_tree = syntax_node.GeometryTree(
            "test",
            {"left": left, "operator": op, "right": right},
            mcnpy.Operator.INTERSECTION,
            left,
            right,
        )

    def test_geometry_init(self):
        left = syntax_node.ValueNode("1", int)
        right = syntax_node.ValueNode("2", int)
        op = syntax_node.PaddingNode(" ")
        tree = syntax_node.GeometryTree(
            "test",
            {"left": left, "operator": op, "right": right},
            mcnpy.Operator.INTERSECTION,
            left,
            right,
        )
        self.assertIs(tree.left, left)
        self.assertIs(tree.right, right)
        self.assertEqual(tree.operator, mcnpy.Operator.INTERSECTION)

    def test_geometry_format(self):
        test = self.test_tree
        self.assertEqual(test.format(), "1 2")

    def test_geometry_str(self):
        test = self.test_tree
        str(test)
        repr(test)

    def test_geometry_comments(self):
        test = copy.deepcopy(self.test_tree)
        test.left.padding = syntax_node.PaddingNode("$ hi", True)
        comments = list(test.comments)
        self.assertEqual(len(comments), 1)


class TestPaddingNode(TestCase):
    def test_padding_init(self):
        pad = syntax_node.PaddingNode(" ")
        self.assertEqual(len(pad.nodes), 1)
        self.assertEqual(pad.value, " ")

    def test_padding_is_space(self):
        pad = syntax_node.PaddingNode(" ")
        self.assertTrue(pad.is_space(0))
        pad.append("\n")
        self.assertTrue(not pad.is_space(1))
        pad.append("$ hi", True)
        self.assertTrue(not pad.is_space(2))
        with self.assertRaises(IndexError):
            pad.is_space(5)

    def test_padding_append(self):
        pad = syntax_node.PaddingNode(" ")
        pad.append("\n")
        self.assertEqual(len(pad), 2)
        pad.append(" ")
        self.assertEqual(len(pad), 3)
        pad.append(" \n")
        self.assertEqual(len(pad), 5)
        pad.append("$ hi", True)
        self.assertEqual(len(pad), 6)

    def test_padding_format(self):
        pad = syntax_node.PaddingNode(" ")
        self.assertEqual(pad.format(), " ")
        pad.append("$ hi", True)
        self.assertEqual(pad.format(), " $ hi")

    def test_padding_grab_beginning_format(self):
        pad = syntax_node.PaddingNode(" ")
        new_pad = [
            syntax_node.CommentNode("c hi"),
            "\n",
            syntax_node.CommentNode("c foo"),
        ]
        answer = copy.copy(new_pad)
        pad._grab_beginning_comment(new_pad)
        self.assertEqual(pad.nodes, answer + ["\n", " "])

    def test_padding_eq(self):
        pad = syntax_node.PaddingNode(" ")
        self.assertTrue(pad == " ")
        self.assertTrue(pad != " hi ")
        pad1 = syntax_node.PaddingNode(" ")
        self.assertTrue(pad == pad1)
        with self.assertRaises(TypeError):
            pad == 1

    def test_comment_init(self):
        comment = syntax_node.CommentNode("$ hi")
        self.assertIsInstance(comment.nodes[0], syntax_node.SyntaxNode)
        self.assertEqual(len(comment.nodes), 1)
        self.assertTrue(comment.is_dollar)
        comment = syntax_node.CommentNode(" c hi")
        self.assertTrue(not comment.is_dollar)
        self.assertEqual(len(list(comment.comments)), 1)

    def test_comment_append(self):
        comment = syntax_node.CommentNode("c foo")
        comment.append("c bar")
        self.assertEqual(len(comment.nodes), 2)
        # test mismatch
        comment = syntax_node.CommentNode("$ hi")
        with self.assertRaises(TypeError):
            comment.append("c hi")

    def test_comment_str(self):
        comment = syntax_node.CommentNode("$ hi")
        str(comment)
        repr(comment)


class TestParticlesNode(TestCase):
    def test_particle_init(self):
        parts = syntax_node.ParticleNode("test", ":n,p,e")
        particle = mcnpy.particle.Particle
        answers = {particle.NEUTRON, particle.PHOTON, particle.ELECTRON}
        self.assertEqual(parts.particles, answers)
        self.assertEqual(len(list(parts.comments)), 0)
        for part in parts:
            self.assertIn(part, answers)
        answers = [particle.NEUTRON, particle.PHOTON, particle.ELECTRON]
        self.assertEqual(parts._particles_sorted, answers)

    def test_particles_setter(self):
        parts = syntax_node.ParticleNode("test", "n,p,e")
        particle = mcnpy.particle.Particle
        parts.particles = {particle.TRITON}
        self.assertEqual(parts.particles, {particle.TRITON})
        parts.particles = [particle.TRITON]
        self.assertEqual(parts.particles, {particle.TRITON})
        with self.assertRaises(TypeError):
            parts.particles = "hi"
        with self.assertRaises(TypeError):
            parts.particles = {"hi"}

    def test_particles_add_remove(self):
        parts = syntax_node.ParticleNode("test", "n,p,e")
        particle = mcnpy.particle.Particle
        parts.add(particle.TRITON)
        self.assertIn(particle.TRITON, parts)
        self.assertEqual(parts._particles_sorted[-1], particle.TRITON)
        with self.assertRaises(TypeError):
            parts.add("hi")
        parts.remove(particle.NEUTRON)
        self.assertNotIn(particle.NEUTRON, parts)
        with self.assertRaises(TypeError):
            parts.remove("hi")

    def test_particles_sorted(self):
        parts = syntax_node.ParticleNode("test", "n,p,e")
        particle = mcnpy.particle.Particle
        # lazily work around internals
        parts._particles.remove(particle.NEUTRON)
        self.assertNotIn(particle.NEUTRON, parts._particles_sorted)
        parts._particles.add(particle.TRITON)
        self.assertIn(particle.TRITON, parts._particles_sorted)

    def test_particles_format(self):
        parts = syntax_node.ParticleNode("test", "n,p,e")
        repr(parts)
        self.assertEqual(parts.format(), ":n,p,e")
        parts = syntax_node.ParticleNode("test", "N,P,E")
        self.assertEqual(parts.format(), ":N,P,E")


class TestListNode(TestCase):
    def test_list_init(self):
        list_node = syntax_node.ListNode("list")
        self.assertEqual(list_node.nodes, [])

    def test_list_append(self):
        list_node = syntax_node.ListNode("list")
        list_node.append(syntax_node.ValueNode("1.0", float))
        self.assertEqual(len(list_node), 1)

    def test_list_str(self):
        list_node = syntax_node.ListNode("list")
        list_node.append(syntax_node.ValueNode("1.0", float))
        str(list_node)
        repr(list_node)

    def test_list_slicing(self):
        list_node = syntax_node.ListNode("list")
        for i in range(20):
            list_node.append(syntax_node.ValueNode("1.0", float))
        self.assertEqual(list_node[5], syntax_node.ValueNode("1.0", float))
        for val in list_node[1:5]:
            self.assertEqual(val, syntax_node.ValueNode("1.0", float))
        for val in list_node[1:5:1]:
            self.assertEqual(val, syntax_node.ValueNode("1.0", float))
        for val in list_node[::1]:
            self.assertEqual(val, syntax_node.ValueNode("1.0", float))
        for val in list_node[5:1:-1]:
            self.assertEqual(val, syntax_node.ValueNode("1.0", float))
        for val in list_node[::-1]:
            self.assertEqual(val, syntax_node.ValueNode("1.0", float))
        with self.assertRaises(IndexError):
            list_node[50]

    def test_list_equality(self):
        list_node1 = syntax_node.ListNode("list")
        for i in range(20):
            list_node1.append(syntax_node.ValueNode("1.0", float))
        with self.assertRaises(TypeError):
            list_node1 == "hi"
        list2 = [syntax_node.ValueNode("1.0", float)] * 19
        self.assertTrue(not list_node1 == list2)
        list2 = [syntax_node.ValueNode("1.0", float)] * 20
        self.assertTrue(list_node1 == list2)
        list2 = [syntax_node.ValueNode("1.0", float)] * 19 + [
            syntax_node.ValueNode("1.5", float)
        ]
        self.assertTrue(list_node1 != list2)

    def test_list_trailing_comment(self):
        list_node1 = syntax_node.ListNode("list")
        for i in range(20):
            list_node1.append(syntax_node.ValueNode("1.0", float))
        padding = syntax_node.PaddingNode("$ hi", True)
        list_node1[-1].padding = padding
        comments = list(list_node1.get_trailing_comment())
        self.assertEqual(len(comments), 1)
        list_node1._delete_trailing_comment()
        self.assertIsNone(list_node1.get_trailing_comment())
        # test an empty list
        list_node1 = syntax_node.ListNode("list")
        self.assertIsNone(list_node1.get_trailing_comment())
        list_node1._delete_trailing_comment()
        self.assertIsNone(list_node1.get_trailing_comment())

    def test_list_format(self):
        list_node = syntax_node.ListNode("list")
        for i in range(20):
            list_node.append(syntax_node.ValueNode("1.0", float))
        self.assertEqual(list_node.format(), "1.0 " * 19 + "1.0")

    def test_list_comments(self):
        list_node = syntax_node.ListNode("list")
        for i in range(20):
            list_node.append(syntax_node.ValueNode("1.0", float))
        padding = syntax_node.PaddingNode("$ hi", True)
        list_node[-1].padding = padding
        comments = list(list_node.comments)
        self.assertEqual(len(comments), 1)


class TestIsotopesNode(TestCase):
    def test_isotopes_init(self):
        isotope = syntax_node.IsotopesNode("test")
        self.assertEqual(isotope.name, "test")
        self.assertIsInstance(isotope.nodes, list)

    def test_isotopes_append(self):
        isotopes = syntax_node.IsotopesNode("test")
        zaid = syntax_node.ValueNode("1001.80c", str)
        concentration = syntax_node.ValueNode("1.5", float)
        isotopes.append(("isotope_fraction", zaid, concentration))
        self.assertEqual(isotopes.nodes[-1][0], zaid)
        self.assertEqual(isotopes.nodes[-1][1], concentration)

    def test_isotopes_format(self):
        padding = syntax_node.PaddingNode(" ")
        isotopes = syntax_node.IsotopesNode("test")
        zaid = syntax_node.ValueNode("1001.80c", str)
        zaid.padding = padding
        concentration = syntax_node.ValueNode("1.5", float)
        concentration.padding = padding
        isotopes.append(("isotope_fraction", zaid, concentration))
        self.assertEqual(isotopes.format(), "1001.80c 1.5 ")

    def test_isotopes_str(self):
        isotopes = syntax_node.IsotopesNode("test")
        zaid = syntax_node.ValueNode("1001.80c", str)
        concentration = syntax_node.ValueNode("1.5", float)
        isotopes.append(("isotope_fraction", zaid, concentration))
        str(isotopes)
        repr(isotopes)

    def test_isotopes_iter(self):
        isotopes = syntax_node.IsotopesNode("test")
        zaid = syntax_node.ValueNode("1001.80c", str)
        concentration = syntax_node.ValueNode("1.5", float)
        isotopes.append(("isotope_fraction", zaid, concentration))
        isotopes.append(("isotope_fraction", zaid, concentration))
        for combo in isotopes:
            self.assertEqual(len(combo), 2)

    def test_isotopes_comments(self):
        padding = syntax_node.PaddingNode(" ")
        isotopes = syntax_node.IsotopesNode("test")
        zaid = syntax_node.ValueNode("1001.80c", str)
        zaid.padding = padding
        concentration = syntax_node.ValueNode("1.5", float)
        padding = copy.deepcopy(padding)
        padding.append("$ hi", True)
        concentration.padding = padding
        isotopes.append(("isotope_fraction", zaid, concentration))
        comments = list(isotopes.comments)
        self.assertEqual(len(comments), 1)
        self.assertEqual(comments[0].contents, "hi")

    def test_isotopes_trailing_comment(self):
        padding = syntax_node.PaddingNode(" ")
        isotopes = syntax_node.IsotopesNode("test")
        zaid = syntax_node.ValueNode("1001.80c", str)
        zaid.padding = padding
        concentration = syntax_node.ValueNode("1.5", float)
        padding = copy.deepcopy(padding)
        padding.append("c hi", True)
        concentration.padding = padding
        isotopes.append(("isotope_fraction", zaid, concentration))
        comments = isotopes.get_trailing_comment()
        self.assertEqual(len(comments), 1)
        self.assertEqual(comments[0].contents, "hi")
        isotopes._delete_trailing_comment()
        comments = isotopes.get_trailing_comment()
        self.assertIsNone(comments)


class TestShortcutNode(TestCase):
    def test_basic_shortcut_init(self):
        with self.assertRaises(ValueError):
            syntax_node.ShortcutNode("")
        # test a blank init
        shortcut = syntax_node.ShortcutNode(
            short_type=syntax_node.Shortcuts.LOG_INTERPOLATE
        )
        self.assertEqual(shortcut._type, syntax_node.Shortcuts.LOG_INTERPOLATE)
        self.assertEqual(shortcut.end_padding.nodes, [" "])
        with self.assertRaises(TypeError):
            syntax_node.ShortcutNode(short_type="")

    def test_shortcut_end_padding_setter(self):
        short = syntax_node.ShortcutNode()
        pad = syntax_node.PaddingNode(" ")
        short.end_padding = pad
        self.assertEqual(short.end_padding, pad)
        with self.assertRaises(TypeError):
            short.end_padding = " "

    """
    Most examples, unless otherwise noted are taken from Section 2.8.1
    of LA-UR-17-29981.
    """
    tests = {
        "1 3M 2r": [1, 3, 3, 3],
        # unofficial
        "0.01 2ILOG 10": [0.01, 0.1, 1, 10],
        "1 3M I 4": [1, 3, 3.5, 4],
        "1 3M 3M": [1, 3, 9],
        "1 2R 2I 2.5": [1, 1, 1, 1.5, 2, 2.5],
        "1 R 2m": [1, 1, 2],
        "1 R R": [1, 1, 1],
        "1 2i 4 3m": [1, 2, 3, 4, 12],
        # unofficial
        "1 i 3": [1, 2, 3],
        # unofficial
        "1 ilog 100": [1, 10, 100],
        # last official one
        "1 2i 4 2i 10": [
            1,
            2,
            3,
            4,
            6,
            8,
            10,
        ],
        "1 2j 4": [1, mcnpy.Jump(), mcnpy.Jump(), 4],
        "1 j": [1, mcnpy.Jump()],
    }

    def test_shortcut_expansion(self):
        invalid = [
            "3J 4R",
            "1 4I 3M",
            # last official test
            "1 4I J",
            "1 2Ilog J",
            "J 2Ilog 5",
            "3J 2M",
            "10 M",
            "2R",
        ]

        parser = ShortcutTestFixture()
        for test, answer in self.tests.items():
            print(test)
            input = Input([test], BlockType.DATA)
            parsed = parser.parse(input.tokenize())
            for val, gold in zip(parsed, answer):
                if val.value is None:
                    self.assertEqual(gold, mcnpy.Jump())
                else:
                    self.assertAlmostEqual(val.value, gold)
        for test in invalid:
            print(test)
            with self.assertRaises(ValueError):
                input = Input([test], BlockType.DATA)
                parsed = parser.parse(input.tokenize())
                if parsed is None:
                    raise mcnpy.errors.MalformedInputError("", "")

    def test_shortcut_geometry_expansion(self):
        tests = {
            "1 3r ": [1, 1, 1, 1],
            "1 1 3r ": [1, 1, 1, 1, 1],
            "1 -2M ": [1, -2],
            "1 2i 4 ": [1, 2, 3, 4],
            "1 1 2i 4 ": [1, 1, 2, 3, 4],
            "1 ilog 100 ": [1, 10, 100],
            # secretly test iterator
            "#1": [1],
            "#(1 2 3)": [1, 2, 3],
            "1 2:( 3 4 5)": [1, 2, 3, 4, 5],
        }

        parser = ShortcutGeometryTestFixture()
        for test, answer in tests.items():
            print(test)
            input = Input([test], BlockType.CELL)
            parsed = parser.parse(input.tokenize())
            for val, gold in zip(parsed, answer):
                self.assertAlmostEqual(val.value, gold)

    def test_shortcut_format(self):
        parser = ShortcutTestFixture()
        for in_str, answer in [
            ("1 5R", "1 5R"),
            ("1 5r", "1 5r"),
            ("1 r", "1 r"),
            ("1 2i 5", "1 2i 5"),
            ("1 2ilog 5", "1 2ilog 5"),
            ("1 r 2i 5", "1 r 2i 5"),
            ("1 r 2ilog 5", "1 r 2ilog 5"),
            ("1 5M", "1 5M"),
            ("1 5m", "1 5m"),
            ("2j ", "2j "),
            ("2j", "2j"),
            ("2J ", "2J "),
            ("J", "J"),
        ]:
            print(in_str, answer)
            input = Input([in_str], BlockType.CELL)
            shortcut = parser.parse(input.tokenize())
            self.assertEqual(shortcut.format(), answer)
        # try jump with empty jump shortcut
        shortcut.nodes.clear()
        self.assertEqual(shortcut.format(), "")
        for in_str in self.tests.keys():
            print(in_str)
            input = Input([in_str], BlockType.CELL)
            shortcut = parser.parse(input.tokenize())
            self.assertEqual(shortcut.format(), in_str)


class ShortcutTestFixture(MCNP_Parser):
    @_("number_sequence", "shortcut_sequence")
    def shortcut_magic(self, p):
        return p[0]


class ShortcutGeometryTestFixture(mcnpy.input_parser.cell_parser.CellParser):
    @_("geometry_expr")
    def geometry(self, p):
        return p[0]


class TestShortcutListIntegration(TestCase):
    def setUp(self):
        self.parser = ShortcutTestFixture()
        input = Input(["1 1 2i 4"], BlockType.DATA)
        self.list_node = self.parser.parse(input.tokenize())

    def test_shortcut_list_node_init(self):
        answers = [1, 1, 2, 3, 4]
        for val, gold in zip(self.list_node, answers):
            self.assertAlmostEqual(val.value, gold)

    def test_shortcut_list_update_vals(self):
        list_node = copy.deepcopy(self.list_node)
        values = list(list_node)
        list_node.update_with_new_values(values)
        self.assertEqual(list(list_node), values)

    def test_shortcut_list_update_vals_repeat(self):
        input = Input(["1 2 3 5R 0 0"], BlockType.DATA)
        list_node = self.parser.parse(input.tokenize())
        values = list(list_node)
        values.insert(2, syntax_node.ValueNode(3.0, float))
        list_node.update_with_new_values(values)
        self.assertEqual(len(list_node._shortcuts[0].nodes), 7)
        self.assertEqual(list(list_node), values)

    def test_shortcut_list_trailing_jump(self):
        input = Input(["1 2 3 5R 0 0"], BlockType.DATA)
        list_node = self.parser.parse(input.tokenize())
        values = list(list_node)
        values.append(syntax_node.ValueNode(Jump(), float))
        list_node.update_with_new_values(values)
        self.assertEqual(list(list_node), values[:-1])
        # test with User specified end jump
        input = Input(["1 2 3 5R 0 0 j"], BlockType.DATA)
        list_node = self.parser.parse(input.tokenize())
        values = list(list_node)
        values.append(syntax_node.ValueNode(Jump(), float))
        list_node.update_with_new_values(values)
        self.assertEqual(list(list_node), values)

    def test_shortcut_list_touching_shortcuts(self):
        input = Input(["1 2 3 5R 3 3 4R 0 0"], BlockType.DATA)
        list_node = self.parser.parse(input.tokenize())
        values = list(list_node)
        list_node.update_with_new_values(values)
        self.assertEqual(list(list_node), values)

    def test_shortcut_list_shortcut_cant_consume(self):
        # try with wrong type
        input = Input(["1 2 3 5R 3 3 4R "], BlockType.DATA)
        list_node = self.parser.parse(input.tokenize())
        values = list(list_node)
        values.append(syntax_node.ValueNode("hi", str))
        list_node.update_with_new_values(values)
        self.assertEqual(list(list_node), values)
        self.assertEqual(len(list_node._shortcuts[1].nodes), 5)
        # try with wrong value
        input = Input(["1 2 3 5R 3 3 4R "], BlockType.DATA)
        list_node = self.parser.parse(input.tokenize())
        values = list(list_node)
        values.append(syntax_node.ValueNode("5.0", float))
        list_node.update_with_new_values(values)
        self.assertEqual(list(list_node), values)
        self.assertEqual(len(list_node._shortcuts[1].nodes), 5)
        # try with right value
        values[-1].value = 3.0
        list_node.update_with_new_values(values)
        self.assertEqual(list(list_node), values)
        self.assertEqual(len(list_node._shortcuts[1].nodes), 6)

    def test_shortcut_list_multiply(self):
        input = Input(["1 2 5M "], BlockType.DATA)
        list_node = self.parser.parse(input.tokenize())
        values = list(list_node)
        values.append(syntax_node.ValueNode("5.0", float))
        list_node.update_with_new_values(values)
        self.assertEqual(list(list_node), values)
        self.assertEqual(len(list_node._shortcuts[0].nodes), 2)
        input = Input(["0.5 2R 5M "], BlockType.DATA)
        list_node = self.parser.parse(input.tokenize())
        values = list(list_node)
        values.append(syntax_node.ValueNode("5.0", float))
        list_node.update_with_new_values(values)
        self.assertEqual(list(list_node), values)
        self.assertEqual(len(list_node._shortcuts[1].nodes), 1)

    def test_shortcut_list_interpolate(self):
        # try with log interpolate
        input = Input(["1.0 0.01 2ILOG 10"], BlockType.DATA)
        list_node = self.parser.parse(input.tokenize())
        values = list(list_node)
        values.append(syntax_node.ValueNode("100", float))
        list_node.update_with_new_values(values)
        self.assertEqual(list(list_node), values)
        self.assertEqual(len(list_node._shortcuts[0].nodes), 5)
        # try with linear interpolate
        input = Input(["1 1 2I 2.5"], BlockType.DATA)
        list_node = self.parser.parse(input.tokenize())
        values = list(list_node)
        values.append(syntax_node.ValueNode("3", float))
        list_node.update_with_new_values(values)
        self.assertEqual(list(list_node), values)
        self.assertEqual(len(list_node._shortcuts[0].nodes), 5)


class TestSyntaxParsing(TestCase):
    def testCardInit(self):
        with self.assertRaises(TypeError):
            Input("5", BlockType.CELL)
        with self.assertRaises(TypeError):
            Input([5], BlockType.CELL)
        with self.assertRaises(TypeError):
            Input(["5"], "5")

    def testMessageInit(self):
        with self.assertRaises(TypeError):
            Message(["hi"], "5")
        with self.assertRaises(TypeError):
            Message(["hi"], [5])

    def testTitleInit(self):
        with self.assertRaises(TypeError):
            Title(["hi"], 5)

    def testMessageFinder(self):
        test_message = "this is a message"
        test_string = f"""message: {test_message}

test title
"""
        for tester, validator in [
            (test_string, test_message),
            (test_string.upper(), test_message.upper()),
        ]:
            with StringIO(tester) as fh:
                generator = input_syntax_reader.read_front_matters(fh, (6, 2, 0))
                card = next(generator)
                self.assertIsInstance(card, mcnpy.input_parser.mcnp_input.Message)
                self.assertEqual(card.lines[0], validator)
                self.assertEqual(len(card.lines), 1)

    def testReadCardStr(self):
        card = ReadInput(["Read file=hi.imcnp"], BlockType.CELL)
        self.assertEqual(str(card), "READ INPUT: Block_Type: BlockType.CELL")
        self.assertEqual(
            repr(card),
            "READ INPUT: BlockType.CELL: ['Read file=hi.imcnp'] File: hi.imcnp",
        )

<<<<<<< HEAD
    def testSingleLineEndComment(self):
        # tests issues #117
        input = Input(["c"], BlockType.CELL)
        generator = input.tokenize()
        token = next(generator)
        self.assertEqual(token.type, "COMMENT")
        self.assertEqual(token.value, "c")
=======
    def testReadCardParticleConfuse(self):
        input = ReadInput(["Read FILE=A1_cells"], BlockType.CELL)
        self.assertEqual(input.file_name, "A1_cells")
>>>>>>> fa6fbb3a

    def testTitleFinder(self):
        test_title = "Richard Stallman writes GNU"
        test_string = f"""{test_title}
1 0 -1
"""
        for tester, validator in [
            (test_string, test_title),
            (test_string.upper(), test_title.upper()),
        ]:
            with StringIO(tester) as fh:
                generator = input_syntax_reader.read_front_matters(fh, (6, 2, 0))
                card = next(generator)
                self.assertIsInstance(card, mcnpy.input_parser.mcnp_input.Title)
                self.assertEqual(card.title, validator)

    def testCardFinder(self):
        test_string = """1 0 -1
     5"""
        for i in range(5):
            tester = " " * i + test_string
            with StringIO(tester) as fh:
                fh.lineno = 0
                fh.path = "foo"
                generator = input_syntax_reader.read_data(fh, (6, 2, 0))
                card = next(generator)
                self.assertIsInstance(card, mcnpy.input_parser.mcnp_input.Input)
                answer = [" " * i + "1 0 -1", "     5"]
                self.assertEqual(len(answer), len(card.input_lines))
                for j, line in enumerate(card.input_lines):
                    self.assertEqual(line, answer[j])
                self.assertEqual(
                    card.block_type, mcnpy.input_parser.block_type.BlockType.CELL
                )

    # TODO ensure this is tested in Input parsers
    """
    def testCommentFinder(self):
        for i in range(5):
            tester = " " * i + test_string
            with StringIO(tester) as fh:
                card = next(input_syntax_reader.read_data(fh, (6, 2, 0)))
                self.assertIsInstance(card, mcnpy.input_parser.mcnp_input.Comment)
                self.assertEqual(len(card.lines), 5)
                self.assertEqual(card.lines[0], "foo")
                self.assertEqual(card.lines[1], "bar")
                self.assertEqual(card.lines[3], "bop")
    """

    def testReadCardFinder(self):
        test_string = "read file=foo.imcnp "
        with StringIO(test_string) as fh:
            fh.lineno = 0
            fh.path = "foo"
            card = next(input_syntax_reader.read_data(fh, (6, 2, 0)))
            self.assertIsNone(card)  # the read input is hidden from the user

    def testBlockId(self):
        test_string = "1 0 -1"
        for i in range(3):
            tester = "\n" * i + test_string
            with StringIO(tester) as fh:
                fh.lineno = 0
                fh.path = "foo"
                fh.name = "name"
                for card in input_syntax_reader.read_data(fh, (6, 2, 0)):
                    pass
                self.assertEqual(
                    mcnpy.input_parser.block_type.BlockType(i), card.block_type
                )

    def testCommentFormatInput(self):
        in_strs = ["c foo", "c bar"]
        card = mcnpy.input_parser.syntax_node.CommentNode(in_strs[0])
        output = card.format()
        answer = "c foo"
        str_answer = """COMMENT:
c foo"""
        self.assertEqual(repr(card), str_answer)
        self.assertEqual("c foo", str(card))
        self.assertEqual(len(answer), len(output))
        for i, line in enumerate(output):
            self.assertEqual(answer[i], line)

    def testMessageFormatInput(self):
        answer = ["MESSAGE: foo", "bar", ""]
        card = mcnpy.input_parser.mcnp_input.Message(answer, ["foo", "bar"])
        str_answer = """MESSAGE:
foo
bar
"""
        self.assertEqual(str_answer, repr(card))
        self.assertEqual("MESSAGE: 2 lines", str(card))
        output = card.format_for_mcnp_input((6, 2, 0))
        self.assertEqual(len(answer), len(output))
        for i, line in enumerate(output):
            self.assertEqual(answer[i], line)

    def testTitleFormatInput(self):
        card = mcnpy.input_parser.mcnp_input.Title(["foo"], "foo")
        answer = ["foo"]
        str_answer = "TITLE: foo"
        self.assertEqual(str(card), str_answer)
        output = card.format_for_mcnp_input((6, 2, 0))
        self.assertEqual(len(answer), len(output))
        for i, line in enumerate(output):
            self.assertEqual(answer[i], line)

    def testReadInput(self):
        # TODO ensure comments are properly glued to right input
        generator = input_syntax_reader.read_input_syntax(
            MCNP_InputFile("tests/inputs/test.imcnp")
        )
        mcnp_in = mcnpy.input_parser.mcnp_input
        input_order = [mcnp_in.Message, mcnp_in.Title]
        input_order += [mcnp_in.Input] * 17
        for i, input in enumerate(generator):
            print(input.input_lines)
            print(input_order[i])
            self.assertIsInstance(input, input_order[i])

    def testReadInputWithRead(self):
        generator = input_syntax_reader.read_input_syntax(
            MCNP_InputFile("tests/inputs/testRead.imcnp")
        )
        next(generator)  # skip title
        next(generator)  # skip read none
        next(generator)  # skip surfaces input
        next(generator)  # skip data mode input
        card = next(generator)
        answer = ["1 0 -1"]
        self.assertEqual(answer, card.input_lines)

    def testReadInputWithVertMode(self):
        generator = input_syntax_reader.read_input_syntax(
            MCNP_InputFile("tests/inputs/testVerticalMode.imcnp")
        )
        next(generator)
        next(generator)
        with self.assertRaises(mcnpy.errors.UnsupportedFeature):
            next(generator)

    def testCardStringRepr(self):
        in_str = "1 0 -1"
        card = mcnpy.input_parser.mcnp_input.Input(
            [in_str], mcnpy.input_parser.block_type.BlockType.CELL
        )
        self.assertEqual(str(card), "INPUT: BlockType.CELL")
        self.assertEqual(repr(card), "INPUT: BlockType.CELL: ['1 0 -1']")

    def testDataInputNameParsing(self):
        tests = {
            "kcOde": {"prefix": "kcode", "number": None, "classifier": None},
            "M300": {"prefix": "m", "number": 300, "classifier": None},
            "IMP:N,P,E": {
                "prefix": "imp",
                "number": None,
                "classifier": [Particle.NEUTRON, Particle.PHOTON, Particle.ELECTRON],
            },
            "F1004:n,P": {
                "prefix": "f",
                "number": 1004,
                "classifier": [Particle.NEUTRON, Particle.PHOTON],
            },
        }
        for in_str, answer in tests.items():
            # Testing parsing the names
            card = mcnpy.input_parser.mcnp_input.Input(
                [in_str], mcnpy.input_parser.block_type.BlockType.DATA
            )
            data_input = mcnpy.data_inputs.data_input.DataInput(card, fast_parse=True)
            self.assertEqual(data_input.prefix, answer["prefix"])
            if answer["number"]:
                self.assertEqual(data_input._input_number.value, answer["number"])
            if answer["classifier"]:
                self.assertEqual(
                    sorted(data_input.particle_classifiers),
                    sorted(answer["classifier"]),
                )

    def testDataInputNameEnforcement(self):
        tests = {
            "kcOde5": {"prefix": "kcode", "number": False, "classifier": 0},
            "M-300": {"prefix": "m", "number": True, "classifier": 0},
            "M": {"prefix": "m", "number": True, "classifier": 0},
            "f4m": {"prefix": "fm", "number": True, "classifier": 1},
            "IMP:N,P,E": {"prefix": "imp", "number": False, "classifier": 0},
            "IMP": {"prefix": "imp", "number": False, "classifier": 2},
        }
        valid = {
            "IMP:N,P,E": {"prefix": "imp", "number": False, "classifier": 2},
            "F1004:n,P": {"prefix": "f", "number": True, "classifier": 1},
        }
        # tests invalid names
        for in_str, answer in tests.items():
            with self.assertRaises(mcnpy.errors.MalformedInputError):
                card = mcnpy.input_parser.mcnp_input.Input(
                    [in_str], mcnpy.input_parser.block_type.BlockType.DATA
                )
                Fixture = DataInputTestFixture
                Fixture._class_prefix1 = answer["prefix"]
                Fixture._has_number1 = answer["number"]
                Fixture._has_classifier1 = answer["classifier"]
                card = Fixture(card)

        # tests valid names
        for in_str, answer in valid.items():
            card = mcnpy.input_parser.mcnp_input.Input(
                [in_str], mcnpy.input_parser.block_type.BlockType.DATA
            )
            print(card.input_lines)
            print(
                "Prefix",
                answer["prefix"],
                "number",
                answer["number"],
                "classifier",
                answer["classifier"],
            )
            Fixture = DataInputTestFixture
            Fixture._class_prefix1 = answer["prefix"]
            Fixture._has_number1 = answer["number"]
            Fixture._has_classifier1 = answer["classifier"]
            card = Fixture(card)

    def test_get_line_numbers(self):
        answers = {
            (5, 1, 60): 80,
            (6, 1, 0): 80,
            (6, 2, 0): 128,
            (6, 2, 3): 128,
            (6, 3, 0): 128,
            (7, 4, 0): 128,
        }
        for version, answer in answers.items():
            self.assertEqual(answer, mcnpy.constants.get_max_line_length(version))
        with self.assertRaises(mcnpy.errors.UnsupportedFeature):
            mcnpy.constants.get_max_line_length((5, 1, 38))

    def test_jump(self):
        jump = Jump()
        self.assertEqual("J", str(jump))
        jump2 = Jump()
        self.assertEqual(jump, jump2)
        with self.assertRaises(TypeError):
            bool(jump)

    def test_jump_and_a_hop(self):
        jump = Jump()
        # first you need to hop
        self.assertEqual("j", jump.lower())
        # then you need to skip
        self.assertEqual("Jump", jump.title())
        # before you can jump
        self.assertEqual("J", jump.upper())
        str(jump)
        repr(jump)


class TestClassifierNode(TestCase):
    def test_classifier_init(self):
        classifier = syntax_node.ClassifierNode()
        self.assertIsNone(classifier.prefix)
        self.assertIsNone(classifier.number)
        self.assertIsNone(classifier.particles)
        self.assertIsNone(classifier.modifier)
        self.assertIsNone(classifier.padding)

    def test_classifier_setter(self):
        classifier = syntax_node.ClassifierNode()
        classifier.prefix = syntax_node.ValueNode("M", str)
        self.assertEqual(classifier.prefix.value, "M")
        classifier.number = syntax_node.ValueNode("124", int)
        self.assertEqual(classifier.number.value, 124)
        classifier.modifier = syntax_node.ValueNode("*", str)
        self.assertEqual(classifier.modifier.value, "*")
        classifier.padding = syntax_node.PaddingNode(" ")
        self.assertEqual(len(classifier.padding.nodes), 1)

    def test_classifier_format(self):
        classifier = syntax_node.ClassifierNode()
        classifier.prefix = syntax_node.ValueNode("M", str)
        self.assertEqual(classifier.format(), "M")
        classifier.number = syntax_node.ValueNode("124", int)
        self.assertEqual(classifier.format(), "M124")
        classifier.modifier = syntax_node.ValueNode("*", str)
        self.assertEqual(classifier.format(), "*M124")
        classifier.padding = syntax_node.PaddingNode(" ")
        self.assertEqual(classifier.format(), "*M124 ")
        str(classifier)
        repr(classifier)

    def test_classifier_comments(self):
        classifier = syntax_node.ClassifierNode()
        classifier.prefix = syntax_node.ValueNode("M", str)
        self.assertEqual(len(list(classifier.comments)), 0)
        classifier.padding = syntax_node.PaddingNode(" ")
        classifier.padding.append("$ hi", True)
        self.assertEqual(len(list(classifier.comments)), 1)


class TestParametersNode(TestCase):
    def setUp(self):
        self.param = syntax_node.ParametersNode()
        classifier = syntax_node.ClassifierNode()
        classifier.prefix = syntax_node.ValueNode("vol", str)
        list_node = syntax_node.ListNode("data")
        list_node.append(syntax_node.ValueNode("1.0", float))
        self.param.append(
            syntax_node.SyntaxNode(
                "hi",
                {
                    "classifier": classifier,
                    "seperator": syntax_node.ValueNode("=", str),
                    "data": list_node,
                },
            )
        )

    def test_parameter_init(self):
        param = syntax_node.ParametersNode()
        self.assertIsInstance(param.nodes, dict)

    def test_parameter_append(self):
        self.assertEqual(len(self.param.nodes), 1)
        with self.assertRaises(ValueError):
            classifier = syntax_node.ClassifierNode()
            classifier.prefix = syntax_node.ValueNode("vol", str)
            self.param.append(syntax_node.SyntaxNode("foo", {"classifier": classifier}))

    def test_parameter_dict(self):
        param = self.param
        self.assertEqual(param["vol"], param.nodes["vol"])
        with self.assertRaises(KeyError):
            param["hi"]
        self.assertIn("vol", param)

    def test_parameter_str(self):
        str(self.param)
        repr(self.param)

    def test_parameter_format(self):
        self.assertEqual(self.param.format(), "vol=1.0")

    def test_parameter_comments(self):
        param = copy.deepcopy(self.param)
        self.assertEqual(len(list(param.comments)), 0)
        param["vol"]["data"][0].padding = syntax_node.PaddingNode(" ")
        param["vol"]["data"][0].padding.append("$ hi", True)
        self.assertEqual(len(list(param.comments)), 1)

    def test_parameter_trailing_comments(self):
        param = copy.deepcopy(self.param)
        self.assertIsNone(param.get_trailing_comment())
        param._delete_trailing_comment()
        self.assertIsNone(param.get_trailing_comment())
        padding = syntax_node.PaddingNode("$ hi", True)
        param["vol"]["data"][0].padding = padding
        comment = param.get_trailing_comment()
        self.assertEqual(len(comment), 1)
        self.assertEqual(comment[0].contents, "hi")
        param._delete_trailing_comment()
        self.assertIsNone(param.get_trailing_comment())


class DataInputTestFixture(mcnpy.data_inputs.data_input.DataInputAbstract):
    _class_prefix1 = None
    _has_number1 = None
    _has_classifier1 = None

    def __init__(self, input_card=None):
        """
        :param input_card: the Card object representing this data input
        :type input_card: Input
        """
        super().__init__(input_card, fast_parse=True)

    def _class_prefix(self):
        return self._class_prefix1

    def _has_number(self):
        return self._has_number1

    def _has_classifier(self):
        return self._has_classifier1<|MERGE_RESOLUTION|>--- conflicted
+++ resolved
@@ -1055,7 +1055,6 @@
             "READ INPUT: BlockType.CELL: ['Read file=hi.imcnp'] File: hi.imcnp",
         )
 
-<<<<<<< HEAD
     def testSingleLineEndComment(self):
         # tests issues #117
         input = Input(["c"], BlockType.CELL)
@@ -1063,11 +1062,10 @@
         token = next(generator)
         self.assertEqual(token.type, "COMMENT")
         self.assertEqual(token.value, "c")
-=======
+
     def testReadCardParticleConfuse(self):
         input = ReadInput(["Read FILE=A1_cells"], BlockType.CELL)
         self.assertEqual(input.file_name, "A1_cells")
->>>>>>> fa6fbb3a
 
     def testTitleFinder(self):
         test_title = "Richard Stallman writes GNU"
