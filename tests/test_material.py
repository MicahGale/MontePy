# Copyright 2024, Battelle Energy Alliance, LLC All Rights Reserved.
import pytest

import montepy

from montepy.data_inputs.element import Element
from montepy.data_inputs.isotope import Isotope, Library
from montepy.data_inputs.material import Material
from montepy.data_inputs.material_component import MaterialComponent
from montepy.data_inputs.thermal_scattering import ThermalScatteringLaw
from montepy.errors import MalformedInputError, UnknownElement
from montepy.input_parser.block_type import BlockType
from montepy.input_parser.mcnp_input import Input


# test material
def test_material_parameter_parsing():
    for line in ["M20 1001.80c 1.0 gas=0", "M20 1001.80c 1.0 gas = 0 nlib = 00c"]:
        input = Input([line], BlockType.CELL)
        material = Material(input)


def test_material_validator():
    material = Material()
    with pytest.raises(montepy.errors.IllegalState):
        material.validate()
    with pytest.raises(montepy.errors.IllegalState):
        material.format_for_mcnp_input((6, 2, 0))


def test_material_setter():
    in_str = "M20 1001.80c 0.5 8016.80c 0.5"
    input_card = Input([in_str], BlockType.DATA)
    material = Material(input_card)
    material.number = 30
    assert material.number == 30
    with pytest.raises(TypeError):
        material.number = "foo"
    with pytest.raises(ValueError):
        material.number = -5


def test_material_str():
    in_str = "M20 1001.80c 0.5 8016.80c 0.4 94239.80c 0.1"
    input_card = Input([in_str], BlockType.DATA)
    material = Material(input_card)
    answers = """\
MATERIAL: 20 fractions: atom
 H-1     (80c) 0.5
 O-16    (80c) 0.4
Pu-239   (80c) 0.1
"""
    output = repr(material)
    print(output)
    assert output == answers
    output = str(material)
    assert output == "MATERIAL: 20, ['hydrogen', 'oxygen', 'plutonium']"


def test_material_sort():
    in_str = "M20 1001.80c 0.5 8016.80c 0.5"
    input_card = Input([in_str], BlockType.DATA)
    material1 = Material(input_card)
    in_str = "M30 1001.80c 0.5 8016.80c 0.5"
    input_card = Input([in_str], BlockType.DATA)
    material2 = Material(input_card)
    sort_list = sorted([material2, material1])
    answers = [material1, material2]
    for i, mat in enumerate(sort_list):
        assert mat == answers[i]


def test_material_format_mcnp():
    in_strs = ["M20 1001.80c 0.5", "     8016.80c         0.5"]
    input_card = Input(in_strs, BlockType.DATA)
    material = Material(input_card)
    material.number = 25
    answers = ["M25 1001.80c 0.5", "     8016.80c         0.5"]
    output = material.format_for_mcnp_input((6, 2, 0))
    assert output == answers


@pytest.mark.parametrize(
    "isotope, conc, error",
    [
        ("1001.80c", -0.1, ValueError),
        ("1001.80c", "hi", TypeError),
        ("hi", 1.0, ValueError),
    ],
)
def test_material_comp_init(isotope, conc, error):
    with pytest.raises(error):
        MaterialComponent(Isotope(isotope, suppress_warning=True), conc, True)


def test_mat_comp_init_warn():
    with pytest.warns(DeprecationWarning):
        MaterialComponent(Isotope("1001.80c", suppress_warning=True), 0.1)


def test_material_comp_fraction_setter():
    comp = MaterialComponent(Isotope("1001.80c", suppress_warning=True), 0.1, True)
    comp.fraction = 5.0
    assert comp.fraction == pytest.approx(5.0)
    with pytest.raises(ValueError):
        comp.fraction = -1.0
    with pytest.raises(TypeError):
        comp.fraction = "hi"


def test_material_comp_fraction_str():
    comp = MaterialComponent(Isotope("1001.80c", suppress_warning=True), 0.1, True)
    str(comp)
    repr(comp)


def test_material_update_format():
    in_str = "M20 1001.80c 0.5 8016.80c 0.5"
    input_card = Input([in_str], BlockType.DATA)
    material = Material(input_card)
    assert material.format_for_mcnp_input((6, 2, 0)) == [in_str]
    material.number = 5
    print(material.format_for_mcnp_input((6, 2, 0)))
    assert "8016" in material.format_for_mcnp_input((6, 2, 0))[0]
    # addition
    isotope = Isotope("2004.80c", suppress_warning=True)
    with pytest.deprecated_call():
        material.material_components[isotope] = MaterialComponent(isotope, 0.1, True)
        print(material.format_for_mcnp_input((6, 2, 0)))
        assert "2004" in material.format_for_mcnp_input((6, 2, 0))[0]
        # update
        isotope = list(material.material_components.keys())[-1]
        print(material.material_components.keys())
        material.material_components[isotope].fraction = 0.7
        print(material.format_for_mcnp_input((6, 2, 0)))
        assert "0.7" in material.format_for_mcnp_input((6, 2, 0))[0]
        material.material_components[isotope] = MaterialComponent(isotope, 0.6, True)
        print(material.format_for_mcnp_input((6, 2, 0)))
        assert "0.6" in material.format_for_mcnp_input((6, 2, 0))[0]
        # delete
        del material.material_components[isotope]
        print(material.format_for_mcnp_input((6, 2, 0)))
        assert "8016" in material.format_for_mcnp_input((6, 2, 0))[0]


@pytest.mark.parametrize(
    "libraries, slicer, answers",
    [
        (["00c", "04c"], slice("00c", None), [True, True]),
        (["00c", "04c", "80c"], slice("00c", "10c"), [True, True, False]),
        (["00c", "04c", "80c"], slice("10c"), [True, True, False]),
        (["00c", "04p"], slice("00c", None), [True, False]),
    ],
)
def test_material_library_slicer(libraries, slicer, answers):
    assert Material._match_library_slice(libraries, slicer) == answers


@pytest.mark.parametrize(
    "line, mat_number, is_atom, fractions",
    [
        ("M20 1001.80c 0.5 8016.710nc 0.5", 20, True, [0.5, 0.5]),
        ("m1 1001 0.33 8016 0.666667", 1, True, [0.33, 0.666667]),
        ("M20 1001 0.5 8016 0.5", 20, True, [0.5, 0.5]),
        ("M20 1001.80c -0.5 8016.80c -0.5", 20, False, [0.5, 0.5]),
        ("M20 1001.80c -0.5 8016.710nc -0.5", 20, False, [0.5, 0.5]),
        ("M20 1001.80c 0.5 8016.80c 0.5 Gas=1", 20, True, [0.5, 0.5]),
        (
            "m1      8016.71c  2.6999999-02 8017.71c  9.9999998-01 plib=84p",
            1,
            True,
            [2.6999999e-2, 9.9999998e-01],
        ),
        *[
            (f"M20 1001.80c 0.5 8016.80c 0.5 {part}={lib}", 20, True, [0.5, 0.5])
            for part, lib in [
                ("nlib", "80c"),
                ("nlib", "701nc"),
                ("estep", 1),
                ("pnlib", "710nc"),
                ("slib", "80c"),
            ]
        ],
    ],
)
def test_material_init(line, mat_number, is_atom, fractions):
    input = Input([line], BlockType.DATA)
    material = Material(input)
    assert material.number == mat_number
    assert material.old_number == mat_number
    assert material.is_atom_fraction == is_atom
    with pytest.deprecated_call():
        for component, gold in zip(material.material_components.values(), fractions):
            assert component.fraction == pytest.approx(gold)
    if "gas" in line:
        assert material.parameters["gas"]["data"][0].value == pytest.approx(1.0)


@pytest.mark.parametrize(
    "line", ["Mfoo", "M-20", "M20 1001.80c foo", "M20 1001.80c 0.5 8016.80c -0.5"]
)
def test_bad_init(line):
    # test invalid material number
    input = Input([line], BlockType.DATA)
    with pytest.raises(MalformedInputError):
        Material(input)


<<<<<<< HEAD
# test isotope
def test_isotope_init():
    isotope = Isotope("1001.80c")
    assert isotope.ZAID == "1001"
    assert isotope.Z == 1
    assert isotope.A == 1
    assert isotope.element.Z == 1
    assert isotope.library == "80c"
    with pytest.raises(ValueError):
        Isotope("1001.80c.5")
    with pytest.raises(ValueError):
        Isotope("hi.80c")


def test_isotope_metastable_init():
    isotope = Isotope("13426.02c")
    assert isotope.ZAID == "13426"
    assert isotope.Z == 13
    assert isotope.A == 26
    assert isotope.is_metastable
    assert isotope.meta_state == 1
    isotope = Isotope("92635.02c")
    assert isotope.A == 235
    assert isotope.meta_state == 1
    isotope = Isotope("92935.02c")
    assert isotope.A == 235
    assert isotope.meta_state == 4
    assert isotope.mcnp_str() == "92935.02c"
    edge_cases = [
        ("4412", 4, 12, 1),
        ("4413", 4, 13, 1),
        ("4414", 4, 14, 1),
        ("36569", 36, 69, 2),
        ("77764", 77, 164, 3),
    ]
    for ZA, Z_ans, A_ans, isomer_ans in edge_cases:
        isotope = Isotope(ZA + ".80c")
        assert isotope.Z == Z_ans
        assert isotope.A == A_ans
        assert isotope.meta_state == isomer_ans
    with pytest.raises(ValueError):
        isotope = Isotope("13826.02c")
=======
class TestIsotope(TestCase):
    def test_isotope_init(self):
        with pytest.warns(FutureWarning):
            isotope = Isotope("1001.80c")
        self.assertEqual(isotope.ZAID, "1001")
        self.assertEqual(isotope.Z, 1)
        self.assertEqual(isotope.A, 1)
        self.assertEqual(isotope.element.Z, 1)
        self.assertEqual(isotope.library, "80c")
        with self.assertRaises(ValueError):
            Isotope("1001.80c.5", suppress_warning=True)
        with self.assertRaises(ValueError):
            Isotope("hi.80c", suppress_warning=True)

    def test_isotope_metastable_init(self):
        isotope = Isotope("13426.02c", suppress_warning=True)
        self.assertEqual(isotope.ZAID, "13426")
        self.assertEqual(isotope.Z, 13)
        self.assertEqual(isotope.A, 26)
        self.assertTrue(isotope.is_metastable)
        self.assertEqual(isotope.meta_state, 1)
        isotope = Isotope("92635.02c", suppress_warning=True)
        self.assertEqual(isotope.A, 235)
        self.assertEqual(isotope.meta_state, 1)
        isotope = Isotope("92935.02c", suppress_warning=True)
        self.assertEqual(isotope.A, 235)
        self.assertEqual(isotope.meta_state, 4)
        self.assertEqual(isotope.mcnp_str(), "92935.02c")
        edge_cases = [
            ("4412", 4, 12, 1),
            ("4413", 4, 13, 1),
            ("4414", 4, 14, 1),
            ("36569", 36, 69, 2),
            ("77764", 77, 164, 3),
        ]
        for ZA, Z_ans, A_ans, isomer_ans in edge_cases:
            isotope = Isotope(ZA + ".80c", suppress_warning=True)
            self.assertEqual(isotope.Z, Z_ans)
            self.assertEqual(isotope.A, A_ans)
            self.assertEqual(isotope.meta_state, isomer_ans)
        with self.assertRaises(ValueError):
            isotope = Isotope("13826.02c", suppress_warning=True)

    def test_isotope_get_base_zaid(self):
        isotope = Isotope("92635.02c", suppress_warning=True)
        self.assertEqual(isotope.get_base_zaid(), 92235)

    def test_isotope_library_setter(self):
        isotope = Isotope("1001.80c", suppress_warning=True)
        isotope.library = "70c"
        self.assertEqual(isotope.library, "70c")
        with self.assertRaises(TypeError):
            isotope.library = 1

    def test_isotope_str(self):
        isotope = Isotope("1001.80c", suppress_warning=True)
        assert isotope.mcnp_str() == "1001.80c"
        assert isotope.nuclide_str() == "H-1.80c"
        assert repr(isotope) == "Isotope('H-1.80c')"
        assert str(isotope) == " H-1     (80c)"
        isotope = Isotope("94239.80c", suppress_warning=True)
        assert isotope.nuclide_str() == "Pu-239.80c"
        assert isotope.mcnp_str() == "94239.80c"
        assert repr(isotope) == "Isotope('Pu-239.80c')"
        isotope = Isotope("92635.80c", suppress_warning=True)
        assert isotope.nuclide_str() == "U-235m1.80c"
        assert isotope.mcnp_str() == "92635.80c"
        assert str(isotope) == " U-235m1 (80c)"
        assert repr(isotope) == "Isotope('U-235m1.80c')"
        # stupid legacy stupidity #486
        isotope = Isotope("95642", suppress_warning=True)
        assert isotope.nuclide_str() == "Am-242"
        assert isotope.mcnp_str() == "95642"
        assert repr(isotope) == "Isotope('Am-242')"
        isotope = Isotope("95242", suppress_warning=True)
        assert isotope.nuclide_str() == "Am-242m1"
        assert isotope.mcnp_str() == "95242"
        assert repr(isotope) == "Isotope('Am-242m1')"


class TestThermalScattering(TestCase):
    def test_thermal_scattering_init(self):
        # test wrong input type assertion
        input_card = Input(["M20"], BlockType.DATA)
        with self.assertRaises(MalformedInputError):
            ThermalScatteringLaw(input_card)

        input_card = Input(["Mt20 grph.20t"], BlockType.DATA)
        card = ThermalScatteringLaw(input_card)
        self.assertEqual(card.old_number, 20)
        self.assertEqual(card.thermal_scattering_laws, ["grph.20t"])

        input_card = Input(["Mtfoo"], BlockType.DATA)
        with self.assertRaises(MalformedInputError):
            ThermalScatteringLaw(input_card)
        input_card = Input(["Mt-20"], BlockType.DATA)
        with self.assertRaises(MalformedInputError):
            ThermalScatteringLaw(input_card)
        in_str = "M20 1001.80c 0.5 8016.80c 0.5"
        input_card = Input([in_str], BlockType.DATA)
        material = Material(input_card)
        card = ThermalScatteringLaw(material=material)
        self.assertEqual(card.parent_material, material)
>>>>>>> d0c12e1d


def test_isotope_get_base_zaid():
    isotope = Isotope("92635.02c")
    assert isotope.get_base_zaid() == 92235


def test_isotope_library_setter():
    isotope = Isotope("1001.80c")
    isotope.library = "70c"
    assert isotope.library == "70c"
    with pytest.raises(TypeError):
        isotope.library = 1


def test_isotope_str():
    isotope = Isotope("1001.80c")
    assert isotope.mcnp_str() == "1001.80c"
    assert isotope.nuclide_str() == "H-1.80c"
    assert repr(isotope) == "Isotope('H-1.80c')"
    assert str(isotope) == " H-1     (80c)"
    isotope = Isotope("94239.80c")
    assert isotope.nuclide_str() == "Pu-239.80c"
    assert isotope.mcnp_str() == "94239.80c"
    assert repr(isotope) == "Isotope('Pu-239.80c')"
    isotope = Isotope("92635.80c")
    assert isotope.nuclide_str() == "U-235m1.80c"
    assert isotope.mcnp_str() == "92635.80c"
    assert str(isotope) == " U-235m1 (80c)"
    assert repr(isotope) == "Isotope('U-235m1.80c')"
    # stupid legacy stupidity #486
    isotope = Isotope("95642")
    assert isotope.nuclide_str() == "Am-242"
    assert isotope.mcnp_str() == "95642"
    assert repr(isotope) == "Isotope('Am-242')"
    isotope = Isotope("95242")
    assert isotope.nuclide_str() == "Am-242m1"
    assert isotope.mcnp_str() == "95242"
    assert repr(isotope) == "Isotope('Am-242m1')"


@pytest.mark.parametrize(
    "input, Z, A, meta, library",
    [
        (1001, 1, 1, 0, ""),
        ("1001.80c", 1, 1, 0, "80c"),
        ("h1", 1, 1, 0, ""),
        ("h-1", 1, 1, 0, ""),
        ("h", 1, 0, 0, ""),
        ("hydrogen-1", 1, 1, 0, ""),
        ("hydrogen", 1, 0, 0, ""),
        ("hydrogen1", 1, 1, 0, ""),
        ("hydrogen1m3", 1, 1, 3, ""),
        ("hydrogen1m3.80c", 1, 1, 3, "80c"),
        ("92635m2.710nc", 92, 235, 3, "710nc"),
        (Isotope("1001.80c"), 1, 1, 0, "80c"),
        ((92, 235, 1, "80c"), 92, 235, 1, "80c"),
        ((Element(92), 235, 1, "80c"), 92, 235, 1, "80c"),
        ((Element(92), 235), 92, 235, 0, ""),
        (("U", 235), 92, 235, 0, ""),
        ((92, 235), 92, 235, 0, ""),
        (("uRanium", 235), 92, 235, 0, ""),
        ((Element(92),), 92, 0, 0, ""),
    ],
)
def test_fancy_names(input, Z, A, meta, library):
    isotope = Isotope.get_from_fancy_name(input)
    assert isotope.A == A
    assert isotope.Z == Z
    assert isotope.meta_state == meta
    assert isotope.library == Library(library)


@pytest.fixture
def big_material():
    components = [
        "h1.00c",
        "h1.04c",
        "h1.80c",
        "h1.04p",
        "h2",
        "h3",
        "th232",
        "th232.701nc",
        "U235",
        "U235.80c",
        "U235m1.80c",
        "u238",
        "am242",
        "am242m1",
        "Pu239",
    ]
    mat = Material()
    mat.number = 1
    for component in components:
        mat[component] = 0.05
    return mat


@pytest.mark.parametrize(
    "index",
    [
        1001,
        "1001.00c",
        "h1",
        "h-1",
        "h",
        "hydrogen-1",
        "hydrogen",
        "hydrogen1",
        "hydrogen1m3",
        "hydrogen1m3.00c",
        "Th232.710nc",
        "92635",
        (Isotope("1001.80c"),),
        (92, 235, 1, "80c"),
        (Element(92), 235, 1, "80c"),
        (Element(92), 235),
        ("U", 235),
        (92, 235),
        ("uRanium", 235),
        (Element(92)),
    ],
)
def test_material_access(big_material, index):
    big_material[index]
    # TODO actually test


def test_thermal_scattering_init():
    # test wrong input type assertion
    input_card = Input(["M20"], BlockType.DATA)
    with pytest.raises(MalformedInputError):
        ThermalScatteringLaw(input_card)

    input_card = Input(["Mt20 grph.20t"], BlockType.DATA)
    card = ThermalScatteringLaw(input_card)
    assert card.old_number == 20
    assert card.thermal_scattering_laws == ["grph.20t"]

    input_card = Input(["Mtfoo"], BlockType.DATA)
    with pytest.raises(MalformedInputError):
        ThermalScatteringLaw(input_card)
    input_card = Input(["Mt-20"], BlockType.DATA)
    with pytest.raises(MalformedInputError):
        ThermalScatteringLaw(input_card)
    in_str = "M20 1001.80c 0.5 8016.80c 0.5"
    input_card = Input([in_str], BlockType.DATA)
    material = Material(input_card)
    card = ThermalScatteringLaw(material=material)
    assert card.parent_material == material


def test_thermal_scattering_particle_parser():
    # replicate issue #121
    input_card = Input(["Mt20 h-h2o.40t"], BlockType.DATA)
    card = ThermalScatteringLaw(input_card)
    assert card.old_number == 20
    assert card.thermal_scattering_laws == ["h-h2o.40t"]


def test_thermal_scatter_validate():
    thermal = ThermalScatteringLaw()
    with pytest.raises(montepy.errors.IllegalState):
        thermal.validate()
    with pytest.raises(montepy.errors.IllegalState):
        thermal.format_for_mcnp_input((6, 2, 0))
    material = Material()
    material.number = 1
    thermal._old_number = montepy.input_parser.syntax_node.ValueNode("1", int)
    thermal.update_pointers([material])
    with pytest.raises(montepy.errors.IllegalState):
        thermal.validate()
    thermal._old_number = montepy.input_parser.syntax_node.ValueNode("2", int)
    with pytest.raises(montepy.errors.MalformedInputError):
        thermal.update_pointers([material])
        with self.assertRaises(montepy.errors.IllegalState):
            thermal.validate()
        thermal._old_number = montepy.input_parser.syntax_node.ValueNode("2", int)
        with self.assertRaises(montepy.errors.MalformedInputError):
            thermal.update_pointers([material])

    def test_thermal_scattering_add(self):
        in_str = "Mt20 grph.20t"
        input_card = Input([in_str], BlockType.DATA)
        card = ThermalScatteringLaw(input_card)
        card.add_scattering_law("grph.21t")
        self.assertEqual(len(card.thermal_scattering_laws), 2)
        self.assertEqual(card.thermal_scattering_laws, ["grph.20t", "grph.21t"])
        card.thermal_scattering_laws = ["grph.22t"]
        self.assertEqual(card.thermal_scattering_laws, ["grph.22t"])

    def test_thermal_scattering_setter(self):
        in_str = "Mt20 grph.20t"
        input_card = Input([in_str], BlockType.DATA)
        card = ThermalScatteringLaw(input_card)
        laws = ["grph.21t"]
        card.thermal_scattering_laws = laws
        self.assertEqual(card.thermal_scattering_laws, laws)
        with self.assertRaises(TypeError):
            card.thermal_scattering_laws = 5
        with self.assertRaises(TypeError):
            card.thermal_scattering_laws = [5]

    def test_thermal_scattering_material_add(self):
        in_str = "M20 1001.80c 1.0"
        input_card = Input([in_str], BlockType.DATA)
        card = Material(input_card)
        card.add_thermal_scattering("grph.21t")
        self.assertEqual(len(card.thermal_scattering.thermal_scattering_laws), 1)
        self.assertEqual(card.thermal_scattering.thermal_scattering_laws, ["grph.21t"])
        card.thermal_scattering_laws = ["grph.22t"]
        self.assertEqual(card.thermal_scattering_laws, ["grph.22t"])
        with self.assertRaises(TypeError):
            card.add_thermal_scattering(5)

    def test_thermal_scattering_format_mcnp(self):
        in_str = "Mt20 grph.20t"
        input_card = Input([in_str], BlockType.DATA)
        card = ThermalScatteringLaw(input_card)
        in_str = "M20 1001.80c 0.5 8016.80c 0.5"
        input_card = Input([in_str], BlockType.DATA)
        material = Material(input_card)
        material.thermal_scattering = card
        card._parent_material = material
        material.thermal_scattering.thermal_scattering_laws = ["grph.20t"]
        self.assertEqual(card.format_for_mcnp_input((6, 2, 0)), ["Mt20 grph.20t "])

    def test_thermal_str(self):
        in_str = "Mt20 grph.20t"
        input_card = Input([in_str], BlockType.DATA)
        card = ThermalScatteringLaw(input_card)
        self.assertEqual(str(card), "THERMAL SCATTER: ['grph.20t']")
        self.assertEqual(
            repr(card),
            "THERMAL SCATTER: material: None, old_num: 20, scatter: ['grph.20t']",
        )


def test_thermal_scattering_add():
    in_str = "Mt20 grph.20t"
    input_card = Input([in_str], BlockType.DATA)
    card = ThermalScatteringLaw(input_card)
    card.add_scattering_law("grph.21t")
    assert len(card.thermal_scattering_laws) == 2
    assert card.thermal_scattering_laws == ["grph.20t", "grph.21t"]
    card.thermal_scattering_laws = ["grph.22t"]
    assert card.thermal_scattering_laws == ["grph.22t"]


def test_thermal_scattering_setter():
    in_str = "Mt20 grph.20t"
    input_card = Input([in_str], BlockType.DATA)
    card = ThermalScatteringLaw(input_card)
    laws = ["grph.21t"]
    card.thermal_scattering_laws = laws
    assert card.thermal_scattering_laws == laws
    with pytest.raises(TypeError):
        card.thermal_scattering_laws = 5
    with pytest.raises(TypeError):
        card.thermal_scattering_laws = [5]


def test_thermal_scattering_material_add():
    in_str = "M20 1001.80c 1.0"
    input_card = Input([in_str], BlockType.DATA)
    card = Material(input_card)
    card.add_thermal_scattering("grph.21t")
    assert len(card.thermal_scattering.thermal_scattering_laws) == 1
    assert card.thermal_scattering.thermal_scattering_laws == ["grph.21t"]
    card.thermal_scattering.thermal_scattering_laws = ["grph.22t"]
    assert card.thermal_scattering.thermal_scattering_laws == ["grph.22t"]
    with pytest.raises(TypeError):
        card.add_thermal_scattering(5)


def test_thermal_scattering_format_mcnp():
    in_str = "Mt20 grph.20t"
    input_card = Input([in_str], BlockType.DATA)
    card = ThermalScatteringLaw(input_card)
    in_str = "M20 1001.80c 0.5 8016.80c 0.5"
    input_card = Input([in_str], BlockType.DATA)
    material = Material(input_card)
    material.update_pointers([card])
    material.thermal_scattering.thermal_scattering_laws = ["grph.20t"]
    assert card.format_for_mcnp_input((6, 2, 0)) == ["Mt20 grph.20t "]


def test_thermal_str():
    in_str = "Mt20 grph.20t"
    input_card = Input([in_str], BlockType.DATA)
    card = ThermalScatteringLaw(input_card)
    assert str(card) == "THERMAL SCATTER: ['grph.20t']"
    assert (
        repr(card)
        == "THERMAL SCATTER: material: None, old_num: 20, scatter: ['grph.20t']"
    )


# test element
def test_element_init():
    for Z in range(1, 119):
        element = Element(Z)
        assert element.Z == Z
        # Test to ensure there are no missing elements
        name = element.name
        symbol = element.symbol

    with pytest.raises(UnknownElement):
        Element(119)

    spot_check = {
        1: ("H", "hydrogen"),
        40: ("Zr", "zirconium"),
        92: ("U", "uranium"),
        94: ("Pu", "plutonium"),
        29: ("Cu", "copper"),
        13: ("Al", "aluminum"),
    }
    for z, (symbol, name) in spot_check.items():
        element = Element(z)
        assert z == element.Z
        assert symbol == element.symbol
        assert name == element.name


def test_element_str():
    element = Element(1)
    assert str(element) == "hydrogen"
    assert repr(element) == "Z=1, symbol=H, name=hydrogen"


def test_get_by_symbol():
    element = Element.get_by_symbol("Hg")
    assert element.name == "mercury"
    with pytest.raises(UnknownElement):
        Element.get_by_symbol("Hi")


def test_get_by_name():
    element = Element.get_by_name("mercury")
    assert element.symbol == "Hg"
    with pytest.raises(UnknownElement):
        Element.get_by_name("hudrogen")


# particle
def test_particle_str():
    part = montepy.Particle("N")
    assert str(part) == "neutron"<|MERGE_RESOLUTION|>--- conflicted
+++ resolved
@@ -206,7 +206,6 @@
         Material(input)
 
 
-<<<<<<< HEAD
 # test isotope
 def test_isotope_init():
     isotope = Isotope("1001.80c")
@@ -249,111 +248,6 @@
         assert isotope.meta_state == isomer_ans
     with pytest.raises(ValueError):
         isotope = Isotope("13826.02c")
-=======
-class TestIsotope(TestCase):
-    def test_isotope_init(self):
-        with pytest.warns(FutureWarning):
-            isotope = Isotope("1001.80c")
-        self.assertEqual(isotope.ZAID, "1001")
-        self.assertEqual(isotope.Z, 1)
-        self.assertEqual(isotope.A, 1)
-        self.assertEqual(isotope.element.Z, 1)
-        self.assertEqual(isotope.library, "80c")
-        with self.assertRaises(ValueError):
-            Isotope("1001.80c.5", suppress_warning=True)
-        with self.assertRaises(ValueError):
-            Isotope("hi.80c", suppress_warning=True)
-
-    def test_isotope_metastable_init(self):
-        isotope = Isotope("13426.02c", suppress_warning=True)
-        self.assertEqual(isotope.ZAID, "13426")
-        self.assertEqual(isotope.Z, 13)
-        self.assertEqual(isotope.A, 26)
-        self.assertTrue(isotope.is_metastable)
-        self.assertEqual(isotope.meta_state, 1)
-        isotope = Isotope("92635.02c", suppress_warning=True)
-        self.assertEqual(isotope.A, 235)
-        self.assertEqual(isotope.meta_state, 1)
-        isotope = Isotope("92935.02c", suppress_warning=True)
-        self.assertEqual(isotope.A, 235)
-        self.assertEqual(isotope.meta_state, 4)
-        self.assertEqual(isotope.mcnp_str(), "92935.02c")
-        edge_cases = [
-            ("4412", 4, 12, 1),
-            ("4413", 4, 13, 1),
-            ("4414", 4, 14, 1),
-            ("36569", 36, 69, 2),
-            ("77764", 77, 164, 3),
-        ]
-        for ZA, Z_ans, A_ans, isomer_ans in edge_cases:
-            isotope = Isotope(ZA + ".80c", suppress_warning=True)
-            self.assertEqual(isotope.Z, Z_ans)
-            self.assertEqual(isotope.A, A_ans)
-            self.assertEqual(isotope.meta_state, isomer_ans)
-        with self.assertRaises(ValueError):
-            isotope = Isotope("13826.02c", suppress_warning=True)
-
-    def test_isotope_get_base_zaid(self):
-        isotope = Isotope("92635.02c", suppress_warning=True)
-        self.assertEqual(isotope.get_base_zaid(), 92235)
-
-    def test_isotope_library_setter(self):
-        isotope = Isotope("1001.80c", suppress_warning=True)
-        isotope.library = "70c"
-        self.assertEqual(isotope.library, "70c")
-        with self.assertRaises(TypeError):
-            isotope.library = 1
-
-    def test_isotope_str(self):
-        isotope = Isotope("1001.80c", suppress_warning=True)
-        assert isotope.mcnp_str() == "1001.80c"
-        assert isotope.nuclide_str() == "H-1.80c"
-        assert repr(isotope) == "Isotope('H-1.80c')"
-        assert str(isotope) == " H-1     (80c)"
-        isotope = Isotope("94239.80c", suppress_warning=True)
-        assert isotope.nuclide_str() == "Pu-239.80c"
-        assert isotope.mcnp_str() == "94239.80c"
-        assert repr(isotope) == "Isotope('Pu-239.80c')"
-        isotope = Isotope("92635.80c", suppress_warning=True)
-        assert isotope.nuclide_str() == "U-235m1.80c"
-        assert isotope.mcnp_str() == "92635.80c"
-        assert str(isotope) == " U-235m1 (80c)"
-        assert repr(isotope) == "Isotope('U-235m1.80c')"
-        # stupid legacy stupidity #486
-        isotope = Isotope("95642", suppress_warning=True)
-        assert isotope.nuclide_str() == "Am-242"
-        assert isotope.mcnp_str() == "95642"
-        assert repr(isotope) == "Isotope('Am-242')"
-        isotope = Isotope("95242", suppress_warning=True)
-        assert isotope.nuclide_str() == "Am-242m1"
-        assert isotope.mcnp_str() == "95242"
-        assert repr(isotope) == "Isotope('Am-242m1')"
-
-
-class TestThermalScattering(TestCase):
-    def test_thermal_scattering_init(self):
-        # test wrong input type assertion
-        input_card = Input(["M20"], BlockType.DATA)
-        with self.assertRaises(MalformedInputError):
-            ThermalScatteringLaw(input_card)
-
-        input_card = Input(["Mt20 grph.20t"], BlockType.DATA)
-        card = ThermalScatteringLaw(input_card)
-        self.assertEqual(card.old_number, 20)
-        self.assertEqual(card.thermal_scattering_laws, ["grph.20t"])
-
-        input_card = Input(["Mtfoo"], BlockType.DATA)
-        with self.assertRaises(MalformedInputError):
-            ThermalScatteringLaw(input_card)
-        input_card = Input(["Mt-20"], BlockType.DATA)
-        with self.assertRaises(MalformedInputError):
-            ThermalScatteringLaw(input_card)
-        in_str = "M20 1001.80c 0.5 8016.80c 0.5"
-        input_card = Input([in_str], BlockType.DATA)
-        material = Material(input_card)
-        card = ThermalScatteringLaw(material=material)
-        self.assertEqual(card.parent_material, material)
->>>>>>> d0c12e1d
 
 
 def test_isotope_get_base_zaid():
