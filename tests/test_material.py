--- conflicted
+++ resolved
@@ -407,7 +407,67 @@
     thermal._old_number = montepy.input_parser.syntax_node.ValueNode("2", int)
     with pytest.raises(montepy.errors.MalformedInputError):
         thermal.update_pointers([material])
-<<<<<<< HEAD
+        with self.assertRaises(montepy.errors.IllegalState):
+            thermal.validate()
+        thermal._old_number = montepy.input_parser.syntax_node.ValueNode("2", int)
+        with self.assertRaises(montepy.errors.MalformedInputError):
+            thermal.update_pointers([material])
+
+    def test_thermal_scattering_add(self):
+        in_str = "Mt20 grph.20t"
+        input_card = Input([in_str], BlockType.DATA)
+        card = ThermalScatteringLaw(input_card)
+        card.add_scattering_law("grph.21t")
+        self.assertEqual(len(card.thermal_scattering_laws), 2)
+        self.assertEqual(card.thermal_scattering_laws, ["grph.20t", "grph.21t"])
+        card.thermal_scattering_laws = ["grph.22t"]
+        self.assertEqual(card.thermal_scattering_laws, ["grph.22t"])
+
+    def test_thermal_scattering_setter(self):
+        in_str = "Mt20 grph.20t"
+        input_card = Input([in_str], BlockType.DATA)
+        card = ThermalScatteringLaw(input_card)
+        laws = ["grph.21t"]
+        card.thermal_scattering_laws = laws
+        self.assertEqual(card.thermal_scattering_laws, laws)
+        with self.assertRaises(TypeError):
+            card.thermal_scattering_laws = 5
+        with self.assertRaises(TypeError):
+            card.thermal_scattering_laws = [5]
+
+    def test_thermal_scattering_material_add(self):
+        in_str = "M20 1001.80c 1.0"
+        input_card = Input([in_str], BlockType.DATA)
+        card = Material(input_card)
+        card.add_thermal_scattering("grph.21t")
+        self.assertEqual(len(card.thermal_scattering.thermal_scattering_laws), 1)
+        self.assertEqual(card.thermal_scattering.thermal_scattering_laws, ["grph.21t"])
+        card.thermal_scattering_laws = ["grph.22t"]
+        self.assertEqual(card.thermal_scattering_laws, ["grph.22t"])
+        with self.assertRaises(TypeError):
+            card.add_thermal_scattering(5)
+
+    def test_thermal_scattering_format_mcnp(self):
+        in_str = "Mt20 grph.20t"
+        input_card = Input([in_str], BlockType.DATA)
+        card = ThermalScatteringLaw(input_card)
+        in_str = "M20 1001.80c 0.5 8016.80c 0.5"
+        input_card = Input([in_str], BlockType.DATA)
+        material = Material(input_card)
+        material.thermal_scattering = card
+        card._parent_material = material
+        material.thermal_scattering.thermal_scattering_laws = ["grph.20t"]
+        self.assertEqual(card.format_for_mcnp_input((6, 2, 0)), ["Mt20 grph.20t "])
+
+    def test_thermal_str(self):
+        in_str = "Mt20 grph.20t"
+        input_card = Input([in_str], BlockType.DATA)
+        card = ThermalScatteringLaw(input_card)
+        self.assertEqual(str(card), "THERMAL SCATTER: ['grph.20t']")
+        self.assertEqual(
+            repr(card),
+            "THERMAL SCATTER: material: None, old_num: 20, scatter: ['grph.20t']",
+        )
 
 
 def test_thermal_scattering_add():
@@ -520,117 +580,4 @@
 # particle
 def test_particle_str():
     part = montepy.Particle("N")
-    assert str(part) == "neutron"
-=======
-        with self.assertRaises(montepy.errors.IllegalState):
-            thermal.validate()
-        thermal._old_number = montepy.input_parser.syntax_node.ValueNode("2", int)
-        with self.assertRaises(montepy.errors.MalformedInputError):
-            thermal.update_pointers([material])
-
-    def test_thermal_scattering_add(self):
-        in_str = "Mt20 grph.20t"
-        input_card = Input([in_str], BlockType.DATA)
-        card = ThermalScatteringLaw(input_card)
-        card.add_scattering_law("grph.21t")
-        self.assertEqual(len(card.thermal_scattering_laws), 2)
-        self.assertEqual(card.thermal_scattering_laws, ["grph.20t", "grph.21t"])
-        card.thermal_scattering_laws = ["grph.22t"]
-        self.assertEqual(card.thermal_scattering_laws, ["grph.22t"])
-
-    def test_thermal_scattering_setter(self):
-        in_str = "Mt20 grph.20t"
-        input_card = Input([in_str], BlockType.DATA)
-        card = ThermalScatteringLaw(input_card)
-        laws = ["grph.21t"]
-        card.thermal_scattering_laws = laws
-        self.assertEqual(card.thermal_scattering_laws, laws)
-        with self.assertRaises(TypeError):
-            card.thermal_scattering_laws = 5
-        with self.assertRaises(TypeError):
-            card.thermal_scattering_laws = [5]
-
-    def test_thermal_scattering_material_add(self):
-        in_str = "M20 1001.80c 1.0"
-        input_card = Input([in_str], BlockType.DATA)
-        card = Material(input_card)
-        card.add_thermal_scattering("grph.21t")
-        self.assertEqual(len(card.thermal_scattering.thermal_scattering_laws), 1)
-        self.assertEqual(card.thermal_scattering.thermal_scattering_laws, ["grph.21t"])
-        card.thermal_scattering_laws = ["grph.22t"]
-        self.assertEqual(card.thermal_scattering_laws, ["grph.22t"])
-        with self.assertRaises(TypeError):
-            card.add_thermal_scattering(5)
-
-    def test_thermal_scattering_format_mcnp(self):
-        in_str = "Mt20 grph.20t"
-        input_card = Input([in_str], BlockType.DATA)
-        card = ThermalScatteringLaw(input_card)
-        in_str = "M20 1001.80c 0.5 8016.80c 0.5"
-        input_card = Input([in_str], BlockType.DATA)
-        material = Material(input_card)
-        material.thermal_scattering = card
-        card._parent_material = material
-        material.thermal_scattering.thermal_scattering_laws = ["grph.20t"]
-        self.assertEqual(card.format_for_mcnp_input((6, 2, 0)), ["Mt20 grph.20t "])
-
-    def test_thermal_str(self):
-        in_str = "Mt20 grph.20t"
-        input_card = Input([in_str], BlockType.DATA)
-        card = ThermalScatteringLaw(input_card)
-        self.assertEqual(str(card), "THERMAL SCATTER: ['grph.20t']")
-        self.assertEqual(
-            repr(card),
-            "THERMAL SCATTER: material: None, old_num: 20, scatter: ['grph.20t']",
-        )
-
-
-class TestElement(TestCase):
-    def test_element_init(self):
-        for Z in range(1, 119):
-            element = Element(Z)
-            self.assertEqual(element.Z, Z)
-            # Test to ensure there are no missing elements
-            name = element.name
-            symbol = element.symbol
-
-        with self.assertRaises(UnknownElement):
-            Element(119)
-
-        spot_check = {
-            1: ("H", "hydrogen"),
-            40: ("Zr", "zirconium"),
-            92: ("U", "uranium"),
-            94: ("Pu", "plutonium"),
-            29: ("Cu", "copper"),
-            13: ("Al", "aluminum"),
-        }
-        for z, (symbol, name) in spot_check.items():
-            element = Element(z)
-            self.assertEqual(z, element.Z)
-            self.assertEqual(symbol, element.symbol)
-            self.assertEqual(name, element.name)
-
-    def test_element_str(self):
-        element = Element(1)
-        self.assertEqual(str(element), "hydrogen")
-        self.assertEqual(repr(element), "Z=1, symbol=H, name=hydrogen")
-
-    def test_get_by_symbol(self):
-        element = Element.get_by_symbol("Hg")
-        self.assertEqual(element.name, "mercury")
-        with self.assertRaises(UnknownElement):
-            Element.get_by_symbol("Hi")
-
-    def test_get_by_name(self):
-        element = Element.get_by_name("mercury")
-        self.assertEqual(element.symbol, "Hg")
-        with self.assertRaises(UnknownElement):
-            Element.get_by_name("hudrogen")
-
-
-class TestParticle(TestCase):
-    def test_particle_str(self):
-        part = montepy.Particle("N")
-        self.assertEqual(str(part), "neutron")
->>>>>>> 5a12a285
+    assert str(part) == "neutron"