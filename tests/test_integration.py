import copy
import unittest
from unittest import TestCase, expectedFailure
import os

import mcnpy
from mcnpy.data_cards import material, thermal_scattering
from mcnpy.input_parser.mcnp_input import Card, Comment, Message, Title, ReadCard


class testFullFileIntegration(TestCase):
    def setUp(self):
        file_name = "tests/inputs/test.imcnp"
        self.simple_problem = mcnpy.read_input(file_name)

    def test_original_input(self):
        cell_order = [Message, Title, Comment]
        cell_order += [Card] * 5 + [Comment]
        cell_order += [Comment] + [Card] * 3
        cell_order += [Comment, Card] * 3
        cell_order += [Card, Comment] + [Card] * 5
        for i, input_ob in enumerate(self.simple_problem.original_inputs):
            self.assertIsInstance(input_ob, cell_order[i])

    def test_material_parsing(self):
        mat_numbers = [1, 2, 3]
        for i, mat in enumerate(self.simple_problem.materials):
            self.assertEqual(mat.number, mat_numbers[i])

    def test_surface_parsing(self):
        surf_numbers = [1000, 1005, 1010]
        for i, surf in enumerate(self.simple_problem.surfaces):
            self.assertEqual(surf.number, surf_numbers[i])

    def test_data_card_parsing(self):
        M = material.Material
        MT = thermal_scattering.ThermalScatteringLaw
        cards = [M, M, M, MT, "KSRC", "KCODE", "PHYS:P", "MODE"]
        for i, card in enumerate(self.simple_problem.data_cards):
            if isinstance(cards[i], str):
                self.assertEqual(card.words[0].upper(), cards[i])
            else:
                self.assertIsInstance(card, cards[i])

    def test_cells_parsing_linking(self):
        cell_numbers = [1, 2, 3, 99, 5]
        mats = self.simple_problem.materials
        mat_answer = [mats[1], mats[2], mats[3], None, None]
        surfs = self.simple_problem.surfaces
        surf_answer = [{surfs[1000]}, {surfs[1005]}, set(surfs), {surfs[1010]}, set()]
        cells = self.simple_problem.cells
        complements = [set()] * 4 + [{cells[99]}]
        for i, cell in enumerate(self.simple_problem.cells):
            self.assertEqual(cell.number, cell_numbers[i])
            self.assertEqual(cell.material, mat_answer[i])
            surfaces = set(cell.surfaces)
            self.assertTrue(surfaces.union(surf_answer[i]) == surfaces)
            self.assertTrue(
                set(cell.complements).union(complements[i]) == complements[i]
            )

    def test_message(self):
        lines = ["this is a message", "it should show up at the beginning", "foo"]
        for i, line in enumerate(self.simple_problem.message.lines):
            self.assertEqual(line, lines[i])

    def test_title(self):
        answer = "MCNP Test Model for MOAA"
        self.assertEqual(answer, self.simple_problem.title.title)

    def test_read_card_recursion(self):
        problem = mcnpy.read_input("tests/inputs/testReadRec1.imcnp")
        self.assertEqual(len(problem.cells), 1)
        self.assertEqual(len(problem.surfaces), 1)
        self.assertEqual(len(problem.data_cards), 1)

    def test_problem_str(self):
        output = str(self.simple_problem)
        answer_part = [
            "MCNP problem for: tests/inputs/test.imcnp",
            "MESSAGE:\nthis is a message",
            "it should show up at the beginning",
            "foo",
        ]
        for line in answer_part:
            self.assertIn(line, output)

    def test_write_to_file(self):
        out = "foo.imcnp"
        try:
            self.simple_problem.write_to_file(out)
            test_problem = mcnpy.read_input(out)
            for i, cell in enumerate(self.simple_problem.cells):
                num = cell.number
                self.assertEqual(num, test_problem.cells[num].number)
            for i, surf in enumerate(self.simple_problem.surfaces):
                num = surf.number
                self.assertEqual(surf.number, test_problem.surfaces[num].number)
            for i, data in enumerate(self.simple_problem.data_cards):
                if isinstance(data, material.Material):
                    self.assertEqual(data.number, test_problem.data_cards[i].number)
                else:
                    self.assertEqual(data.words, test_problem.data_cards[i].words)
        finally:
            if os.path.exists(out):
                os.remove(out)

    def test_cell_material_setter(self):
        cell = self.simple_problem.cells[1]
        mat = self.simple_problem.materials[2]
        cell.material = mat
        self.assertEqual(cell.material, mat)
        cell.material = None
        self.assertIsNone(cell.material)
        with self.assertRaises(AssertionError):
            cell.material = 5

    def test_cell_surfaces_setter(self):
        cell = self.simple_problem.cells[1]
        surfaces = self.simple_problem.surfaces
        cell.surfaces = surfaces
        self.assertEqual(cell.surfaces, surfaces)

    def test_cell_complements_setter(self):
        cell = self.simple_problem.cells[1]
        complement_numbers = list(self.simple_problem.cells.numbers)[1:]
        complements = []
        for num in complement_numbers:
            complements.append(self.simple_problem.cells[num])
        with self.assertRaises(AssertionError):
            cell.complements = 5
        with self.assertRaises(AssertionError):
            cell.complements = [5, 6]
        with self.assertRaises(AssertionError):
            cell.complements.append(5)
        cell.complements = complements
        self.assertEqual(list(cell.complements), complements)

    def test_problem_cells_setter(self):
        problem = copy.deepcopy(self.simple_problem)
        cells = self.simple_problem.cells
        cells.remove(cells[1])
        with self.assertRaises(AssertionError):
            problem.cells = 5
        with self.assertRaises(AssertionError):
            problem.cells = [5]
        with self.assertRaises(AssertionError):
            problem.cells.append(5)
        problem.cells = cells
        self.assertEqual(problem.cells, cells)

    def test_problem_test_setter(self):
        problem = copy.copy(self.simple_problem)
        sample_title = "This is a title"
        problem.title = sample_title
        self.assertEqual(problem.title.title, sample_title)
        with self.assertRaises(AssertionError):
            problem.title = 5

    def test_problem_children_adder(self):
        problem = copy.copy(self.simple_problem)
        BT = mcnpy.input_parser.block_type.BlockType
        in_str = "5 SO 5.0"
        card = mcnpy.input_parser.mcnp_input.Card([in_str], BT.SURFACE)
        surf = mcnpy.surfaces.surface_builder.surface_builder(card)
<<<<<<< HEAD
        in_str = "M4 6000.70c 1.0"
        card = mcnpy.input_parser.mcnp_input.Card([in_str], BT.SURFACE, in_str.split())
=======
        in_str = "M1 6000.70c 1.0"
        card = mcnpy.input_parser.mcnp_input.Card([in_str], BT.SURFACE)
>>>>>>> 58cdfabd
        mat = mcnpy.data_cards.material.Material(card, None)
        cell = mcnpy.Cell()
        cell.material = mat
        cell.surfaces = [surf]
        cell.density = (1.0, False)
        problem.cells.append(cell)
        problem.add_cell_children_to_problem()
        self.assertIn(surf, problem.surfaces)
        self.assertIn(mat, problem.materials)
        self.assertIn(mat, problem.data_cards)

    def test_problem_mcnp_version_setter(self):
        problem = copy.copy(self.simple_problem)
        with self.assertRaises(AssertionError):
            problem.mcnp_version = (5, 5, 3)
        problem.mcnp_version = (6, 2, 5)
        self.assertEqual(problem.mcnp_version, (6, 2, 5))

    def test_problem_duplicate_surface_remover(self):
        problem = mcnpy.read_input("tests/inputs/test_redundant_surf.imcnp")
        surfaces = problem.surfaces
        nums = list(problem.surfaces.numbers)
        survivors = (
            nums[0:3] + nums[5:8] + [nums[9]] + nums[11:13] + [nums[13]] + [nums[-2]]
        )
        problem.remove_duplicate_surfaces(1e-4)
        self.assertEqual(list(problem.surfaces.numbers), survivors)
        cell_surf_answer = "-1 3 -6"
        self.assertIn(
            cell_surf_answer, problem.cells[2].format_for_mcnp_input((6, 2, 0))[1]
        )

    def test_surface_periodic(self):
        problem = mcnpy.read_input("tests/inputs/test_surfaces.imcnp")
        surf = problem.surfaces[1]
        periodic = problem.surfaces[2]
        self.assertEqual(surf.periodic_surface, periodic)
        self.assertIn("1 -2 SO", surf.format_for_mcnp_input((6, 2, 0))[0])
        surf.periodic_surface = problem.surfaces[3]
        self.assertEqual(surf.periodic_surface, problem.surfaces[3])
        del surf.periodic_surface
        self.assertIsNone(surf.periodic_surface)
        with self.assertRaises(AssertionError):
            surf.periodic_surface = 5

    def test_surface_transform(self):
        problem = mcnpy.read_input("tests/inputs/test_surfaces.imcnp")
        surf = problem.surfaces[1]
        transform = problem.data_cards[0]
        del surf.periodic_surface
        surf.transform = transform
        self.assertEqual(surf.transform, transform)
        self.assertIn("1 1 SO", surf.format_for_mcnp_input((6, 2, 0))[0])
        del surf.transform
        self.assertIsNone(surf.transform)

    def test_materials_setter(self):
        problem = copy.deepcopy(self.simple_problem)
        with self.assertRaises(AssertionError):
            problem.materials = 5
        with self.assertRaises(AssertionError):
            problem.materials = [5]
        size = len(problem.materials)
        problem.materials = list(problem.materials)
        self.assertEqual(len(problem.materials), size)
        problem.materials = problem.materials
        self.assertEqual(len(problem.materials), size)

    def test_reverse_pointers(self):
        problem = self.simple_problem
        complements = list(problem.cells[99].cells_complementing_this)
        self.assertIn(problem.cells[5], complements)
        self.assertEqual(len(complements), 1)
        cells = list(problem.materials[1].cells)
        self.assertIn(problem.cells[1], cells)
        self.assertEqual(len(cells), 1)
        cells = list(problem.surfaces[1005].cells)
        self.assertIn(problem.cells[2], problem.surfaces[1005].cells)
        self.assertEqual(len(cells), 2)

    def test_surface_card_pass_through(self):
        problem = mcnpy.read_input("tests/inputs/test_surfaces.imcnp")
        surf = problem.surfaces[1]
        # Test card pass through
        answer = ["1 -2 SO -5"]
        self.assertEqual(surf.format_for_mcnp_input((6, 2, 0)), answer)
        # Test changing periodic surface
        new_prob = copy.deepcopy(problem)
        surf = new_prob.surfaces[1]
        new_prob.surfaces[2].number = 5
        self.assertEqual(int(surf.format_for_mcnp_input((6, 2, 0))[0].split()[1]), -5)
        # Test changing transform
        new_prob = copy.deepcopy(problem)
        surf = new_prob.surfaces[4]
        surf.transform.number = 5
        self.assertEqual(int(surf.format_for_mcnp_input((6, 2, 0))[0].split()[1]), 5)
        # test changing surface constants
        new_prob = copy.deepcopy(problem)
        surf = new_prob.surfaces[4]
        surf.location = 2.5
        self.assertEqual(
            float(surf.format_for_mcnp_input((6, 2, 0))[0].split()[-1]), 2.5
        )

    def test_surface_broken_link(self):
        with self.assertRaises(mcnpy.errors.MalformedInputError):
            mcnpy.read_input("tests/inputs/test_broken_surf_link.imcnp")
        with self.assertRaises(mcnpy.errors.MalformedInputError):
            mcnpy.read_input("tests/inputs/test_broken_transform_link.imcnp")

    def test_cell_card_pass_through(self):
        problem = copy.deepcopy(self.simple_problem)
        cell = problem.cells[1]
        # test card pass-through
        answer = ["C cells", "1 1 20", "         -1000", "     imp:n,p=1 U=350 trcl=5"]
        self.assertEqual(cell.format_for_mcnp_input((6, 2, 0)), answer)
        # test surface change
        new_prob = copy.deepcopy(problem)
        new_prob.surfaces[1000].number = 5
        cell = new_prob.cells[1]
        output = cell.format_for_mcnp_input((6, 2, 0))
        self.assertEqual(int(output[2]), -5)
        # test mass density printer
        cell.density = (10.0, False)
        output = cell.format_for_mcnp_input((6, 2, 0))
        self.assertAlmostEqual(float(output[1].split()[2]), -10)
        # ensure that surface number updated
        # Test material number change
        new_prob = copy.deepcopy(problem)
        new_prob.materials[1].number = 5
        cell = new_prob.cells[1]
        output = cell.format_for_mcnp_input((6, 2, 0))
        self.assertEqual(int(output[1].split()[1]), 5)

    def test_cell_fill_formatting(self):
        # TODO
        cell = copy.deepcopy(self.simple_problem.cells[0])
        cell._mutated = True
        cell.parameters["FILL"] = ["5", "(4)"]
        output = cell.format_for_mcnp_input((6, 2, 0))
        self.assertIn("FILL=5 (4)", output[3])

    def test_thermal_scattering_pass_through(self):
        problem = copy.deepcopy(self.simple_problem)
        mat = problem.materials[3]
        therm = mat.thermal_scattering
<<<<<<< HEAD
        mat.number = 5
        self.assertEqual(therm.format_for_mcnp_input((6, 2, 0)), ["MT5 lwtr.23t"])
=======
        mat.material_number = 5
        self.assertEqual(therm.format_for_mcnp_input((6, 2, 0)), ["MT5 lwtr.23t"])

    def test_cutting_comments_parse(self):
        problem = mcnpy.read_input("tests/inputs/breaking_comments.imcnp")
        # TODO
        comments = problem.cells[0].comments
        self.assertEqual(len(comments), 2)
        self.assertIn("this is a cutting comment", comments[1].lines[0])
        # TODO
        comments = problem.materials[0].comments
        self.assertEqual(len(comments), 2)

    def test_cutting_comments_print_no_mutate(self):
        problem = mcnpy.read_input("tests/inputs/breaking_comments.imcnp")
        # TODO
        cell = problem.cells[0]
        output = cell.format_for_mcnp_input((6, 2, 0))
        self.assertEqual(len(output), 5)
        self.assertEqual("C this is a cutting comment", output[3])
        # TODO
        material = problem.materials[0]
        output = material.format_for_mcnp_input((6, 2, 0))
        self.assertEqual(len(output), 5)
        self.assertEqual("C          26057.80c        2.12", output[3])

    def test_cutting_comments_print_mutate(self):
        problem = mcnpy.read_input("tests/inputs/breaking_comments.imcnp")
        # TODO
        cell = problem.cells[0]
        # TODO
        cell.cell_number = 5
        output = cell.format_for_mcnp_input((6, 2, 0))
        self.assertEqual(len(output), 5)
        self.assertEqual("C this is a cutting comment", output[1])
        # TODO
        material = problem.materials[0]
        material.material_number = 5
        output = material.format_for_mcnp_input((6, 2, 0))
        self.assertEqual(len(output), 5)
        self.assertEqual("C          26057.80c        2.12", output[1])

    def test_comments_setter(self):
        # TODO
        cell = copy.deepcopy(self.simple_problem.cells[0])
        # TODO
        comment = self.simple_problem.surfaces[0].comments[0]
        cell.comments = [comment]
        self.assertEqual(cell.comments[0], comment)
        with self.assertRaises(AssertionError):
            cell.comments = comment
        with self.assertRaises(AssertionError):
            cell.comments = [5]
        with self.assertRaises(AssertionError):
            cell.comments = 5
>>>>>>> 58cdfabd
<|MERGE_RESOLUTION|>--- conflicted
+++ resolved
@@ -163,13 +163,8 @@
         in_str = "5 SO 5.0"
         card = mcnpy.input_parser.mcnp_input.Card([in_str], BT.SURFACE)
         surf = mcnpy.surfaces.surface_builder.surface_builder(card)
-<<<<<<< HEAD
-        in_str = "M4 6000.70c 1.0"
-        card = mcnpy.input_parser.mcnp_input.Card([in_str], BT.SURFACE, in_str.split())
-=======
         in_str = "M1 6000.70c 1.0"
         card = mcnpy.input_parser.mcnp_input.Card([in_str], BT.SURFACE)
->>>>>>> 58cdfabd
         mat = mcnpy.data_cards.material.Material(card, None)
         cell = mcnpy.Cell()
         cell.material = mat
@@ -316,11 +311,7 @@
         problem = copy.deepcopy(self.simple_problem)
         mat = problem.materials[3]
         therm = mat.thermal_scattering
-<<<<<<< HEAD
         mat.number = 5
-        self.assertEqual(therm.format_for_mcnp_input((6, 2, 0)), ["MT5 lwtr.23t"])
-=======
-        mat.material_number = 5
         self.assertEqual(therm.format_for_mcnp_input((6, 2, 0)), ["MT5 lwtr.23t"])
 
     def test_cutting_comments_parse(self):
@@ -374,5 +365,4 @@
         with self.assertRaises(AssertionError):
             cell.comments = [5]
         with self.assertRaises(AssertionError):
-            cell.comments = 5
->>>>>>> 58cdfabd
+            cell.comments = 5