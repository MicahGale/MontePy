--- conflicted
+++ resolved
@@ -202,14 +202,11 @@
         in_str = "M5 6000.70c 1.0"
         card = mcnpy.input_parser.mcnp_input.Card([in_str], BT.SURFACE)
         mat = mcnpy.data_cards.material.Material(card, None)
-<<<<<<< HEAD
         in_str = "TR1 0 0 1"
         input = mcnpy.input_parser.mcnp_input.Card([in_str], BT.DATA)
         transform = mcnpy.data_cards.transform.Transform(input)
         surf.transform = transform
-=======
         cell_num = 1000
->>>>>>> 6f9b5d38
         cell = mcnpy.Cell()
         cell.material = mat
         cell.surfaces = [surf]
@@ -222,16 +219,13 @@
         self.assertIn(surf, problem.surfaces)
         self.assertIn(mat, problem.materials)
         self.assertIn(mat, problem.data_cards)
-<<<<<<< HEAD
         self.assertIn(transform, problem.transforms)
         self.assertIn(transform, problem.data_cards)
-=======
         for cell_num in [1, cell_num]:
             print(cell_num)
             output = problem.cells[cell_num].format_for_mcnp_input((6, 2, 0))
             print(output)
             self.assertIn("U=350", "\n".join(output))
->>>>>>> 6f9b5d38
 
     def test_problem_mcnp_version_setter(self):
         problem = copy.copy(self.simple_problem)
