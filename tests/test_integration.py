import copy
import unittest
from unittest import TestCase, expectedFailure
import os

import mcnpy
from mcnpy.data_cards import material, thermal_scattering, volume
from mcnpy.input_parser.mcnp_input import Card, Comment, Jump, Message, Title, ReadCard
from mcnpy.particle import Particle


class testFullFileIntegration(TestCase):
    def setUp(self):
        file_name = "tests/inputs/test.imcnp"
        self.simple_problem = mcnpy.read_input(file_name)
        self.importance_problem = mcnpy.read_input(
            os.path.join("tests", "inputs", "test_importance.imcnp")
        )

    def test_original_input(self):
        cell_order = [Message, Title, Comment]
        cell_order += [Card] * 5 + [Comment]
        cell_order += [Comment] + [Card] * 3
        cell_order += [Comment, Card] * 3
        cell_order += [Card, Comment] + [Card] * 5
        for i, input_ob in enumerate(self.simple_problem.original_inputs):
            self.assertIsInstance(input_ob, cell_order[i])

    def test_original_input_dos(self):
        problem = mcnpy.read_input(os.path.join("tests", "inputs", "test_dos.imcnp"))
        cell_order = [Message, Title, Comment]
        cell_order += [Card] * 5 + [Comment]
        cell_order += [Comment] + [Card] * 3
        cell_order += [Comment, Card] * 3
        cell_order += [Card, Comment] + [Card] * 5
        for i, input_ob in enumerate(problem.original_inputs):
            self.assertIsInstance(input_ob, cell_order[i])

    def test_material_parsing(self):
        mat_numbers = [1, 2, 3]
        for i, mat in enumerate(self.simple_problem.materials):
            self.assertEqual(mat.number, mat_numbers[i])

    def test_surface_parsing(self):
        surf_numbers = [1000, 1005, 1010]
        for i, surf in enumerate(self.simple_problem.surfaces):
            self.assertEqual(surf.number, surf_numbers[i])

    def test_data_card_parsing(self):
        M = material.Material
        V = volume.Volume
        cards = [M, M, M, "KSRC", "KCODE", "PHYS:P", "MODE", V]
        for i, card in enumerate(self.simple_problem.data_cards):
            if isinstance(cards[i], str):
                self.assertEqual(card.words[0].upper(), cards[i])
            else:
                self.assertIsInstance(card, cards[i])
            if i == 2:
                self.assertTrue(card.thermal_scattering is not None)

    def test_cells_parsing_linking(self):
        cell_numbers = [1, 2, 3, 99, 5]
        mats = self.simple_problem.materials
        mat_answer = [mats[1], mats[2], mats[3], None, None]
        surfs = self.simple_problem.surfaces
        surf_answer = [{surfs[1000]}, {surfs[1005]}, set(surfs), {surfs[1010]}, set()]
        cells = self.simple_problem.cells
        complements = [set()] * 4 + [{cells[99]}]
        for i, cell in enumerate(self.simple_problem.cells):
            self.assertEqual(cell.number, cell_numbers[i])
            self.assertEqual(cell.material, mat_answer[i])
            surfaces = set(cell.surfaces)
            self.assertTrue(surfaces.union(surf_answer[i]) == surfaces)
            self.assertTrue(
                set(cell.complements).union(complements[i]) == complements[i]
            )

    def test_message(self):
        lines = ["this is a message", "it should show up at the beginning", "foo"]
        for i, line in enumerate(self.simple_problem.message.lines):
            self.assertEqual(line, lines[i])

    def test_title(self):
        answer = "MCNP Test Model for MOAA"
        self.assertEqual(answer, self.simple_problem.title.title)

    def test_read_card_recursion(self):
        problem = mcnpy.read_input("tests/inputs/testReadRec1.imcnp")
        self.assertEqual(len(problem.cells), 1)
        self.assertEqual(len(problem.surfaces), 1)
        self.assertIn(mcnpy.particle.Particle.PHOTON, problem.mode)

    def test_problem_str(self):
        output = str(self.simple_problem)
        answer_part = [
            "MCNP problem for: tests/inputs/test.imcnp",
            "MESSAGE:\nthis is a message",
            "it should show up at the beginning",
            "foo",
        ]
        for line in answer_part:
            self.assertIn(line, output)

    @expectedFailure
    def test_write_to_file(self):
        out = "foo.imcnp"
        try:
            self.simple_problem.write_to_file(out)
            with open(out, "r") as fh:
                for line in fh:
                    print(line.rstrip())
            test_problem = mcnpy.read_input(out)
            for i, cell in enumerate(self.simple_problem.cells):
                num = cell.number
                self.assertEqual(num, test_problem.cells[num].number)
            for i, surf in enumerate(self.simple_problem.surfaces):
                num = surf.number
                self.assertEqual(surf.number, test_problem.surfaces[num].number)
            for i, data in enumerate(self.simple_problem.data_cards):
                if isinstance(data, material.Material):
                    self.assertEqual(data.number, test_problem.data_cards[i].number)
                elif isinstance(data, volume.Volume):
                    self.assertEqual(str(data), str(test_problem.data_cards[i]))
                else:
                    self.assertEqual(data.words, test_problem.data_cards[i].words)
        finally:
            if os.path.exists(out):
                os.remove(out)

    def test_cell_material_setter(self):
        cell = self.simple_problem.cells[1]
        mat = self.simple_problem.materials[2]
        cell.material = mat
        self.assertEqual(cell.material, mat)
        cell.material = None
        self.assertIsNone(cell.material)
        with self.assertRaises(TypeError):
            cell.material = 5

    def test_cell_surfaces_setter(self):
        cell = self.simple_problem.cells[1]
        surfaces = self.simple_problem.surfaces
        cell.surfaces = surfaces
        self.assertEqual(cell.surfaces, surfaces)
        with self.assertRaises(TypeError):
            cell.surfaces = 5
        with self.assertRaises(TypeError):
            cell.surfaces = [5]

    def test_cell_complements_setter(self):
        cell = self.simple_problem.cells[1]
        complement_numbers = list(self.simple_problem.cells.numbers)[1:]
        complements = []
        for num in complement_numbers:
            complements.append(self.simple_problem.cells[num])
        with self.assertRaises(TypeError):
            cell.complements = 5
        with self.assertRaises(TypeError):
            cell.complements = [5, 6]
        with self.assertRaises(TypeError):
            cell.complements.append(5)
        cell.complements = complements
        self.assertEqual(list(cell.complements), complements)

    def test_problem_cells_setter(self):
        problem = copy.deepcopy(self.simple_problem)
        cells = self.simple_problem.cells
        cells.remove(cells[1])
        with self.assertRaises(TypeError):
            problem.cells = 5
        with self.assertRaises(TypeError):
            problem.cells = [5]
        with self.assertRaises(TypeError):
            problem.cells.append(5)
        problem.cells = cells
        self.assertEqual(problem.cells, cells)
        problem.cells = list(cells)
        self.assertEqual(problem.cells[2], cells[2])

    def test_problem_test_setter(self):
        problem = copy.copy(self.simple_problem)
        sample_title = "This is a title"
        problem.title = sample_title
        self.assertEqual(problem.title.title, sample_title)
        with self.assertRaises(TypeError):
            problem.title = 5

    def test_problem_children_adder(self):
        problem = copy.copy(self.simple_problem)
        BT = mcnpy.input_parser.block_type.BlockType
        in_str = "5 SO 5.0"
        card = mcnpy.input_parser.mcnp_input.Card([in_str], BT.SURFACE)
        surf = mcnpy.surfaces.surface_builder.surface_builder(card)
        in_str = "M5 6000.70c 1.0"
        card = mcnpy.input_parser.mcnp_input.Card([in_str], BT.SURFACE)
        mat = mcnpy.data_cards.material.Material(card, None)
        cell = mcnpy.Cell()
        cell.material = mat
        cell.surfaces = [surf]
        cell.mass_density = 1.0
        problem.cells.append(cell)
        problem.add_cell_children_to_problem()
        self.assertIn(surf, problem.surfaces)
        self.assertIn(mat, problem.materials)
        self.assertIn(mat, problem.data_cards)

    def test_problem_mcnp_version_setter(self):
        problem = copy.copy(self.simple_problem)
        with self.assertRaises(ValueError):
            problem.mcnp_version = (4, 5, 3)
        problem.mcnp_version = (6, 2, 5)
        self.assertEqual(problem.mcnp_version, (6, 2, 5))

    def test_problem_duplicate_surface_remover(self):
        problem = mcnpy.read_input("tests/inputs/test_redundant_surf.imcnp")
        surfaces = problem.surfaces
        nums = list(problem.surfaces.numbers)
        survivors = (
            nums[0:3] + nums[5:8] + [nums[9]] + nums[11:13] + [nums[13]] + [nums[-2]]
        )
        problem.remove_duplicate_surfaces(1e-4)
        self.assertEqual(list(problem.surfaces.numbers), survivors)
        cell_surf_answer = "-1 3 -6"
        self.assertIn(
            cell_surf_answer, problem.cells[2].format_for_mcnp_input((6, 2, 0))[1]
        )

    def test_surface_periodic(self):
        problem = mcnpy.read_input("tests/inputs/test_surfaces.imcnp")
        surf = problem.surfaces[1]
        periodic = problem.surfaces[2]
        self.assertEqual(surf.periodic_surface, periodic)
        self.assertIn("1 -2 SO", surf.format_for_mcnp_input((6, 2, 0))[0])
        surf.periodic_surface = problem.surfaces[3]
        self.assertEqual(surf.periodic_surface, problem.surfaces[3])
        del surf.periodic_surface
        self.assertIsNone(surf.periodic_surface)
        with self.assertRaises(TypeError):
            surf.periodic_surface = 5

    def test_surface_transform(self):
        problem = mcnpy.read_input("tests/inputs/test_surfaces.imcnp")
        surf = problem.surfaces[1]
        transform = problem.data_cards[0]
        del surf.periodic_surface
        surf.transform = transform
        self.assertEqual(surf.transform, transform)
        self.assertIn("1 1 SO", surf.format_for_mcnp_input((6, 2, 0))[0])
        del surf.transform
        self.assertIsNone(surf.transform)
        with self.assertRaises(TypeError):
            surf.transform = 5

    def test_materials_setter(self):
        problem = copy.deepcopy(self.simple_problem)
        with self.assertRaises(TypeError):
            problem.materials = 5
        with self.assertRaises(TypeError):
            problem.materials = [5]
        size = len(problem.materials)
        problem.materials = list(problem.materials)
        self.assertEqual(len(problem.materials), size)
        problem.materials = problem.materials
        self.assertEqual(len(problem.materials), size)

    def test_reverse_pointers(self):
        problem = self.simple_problem
        complements = list(problem.cells[99].cells_complementing_this)
        self.assertIn(problem.cells[5], complements)
        self.assertEqual(len(complements), 1)
        cells = list(problem.materials[1].cells)
        self.assertIn(problem.cells[1], cells)
        self.assertEqual(len(cells), 1)
        cells = list(problem.surfaces[1005].cells)
        self.assertIn(problem.cells[2], problem.surfaces[1005].cells)
        self.assertEqual(len(cells), 2)

    def test_surface_card_pass_through(self):
        problem = mcnpy.read_input("tests/inputs/test_surfaces.imcnp")
        surf = problem.surfaces[1]
        # Test card pass through
        answer = ["1 -2 SO -5"]
        self.assertEqual(surf.format_for_mcnp_input((6, 2, 0)), answer)
        # Test changing periodic surface
        new_prob = copy.deepcopy(problem)
        surf = new_prob.surfaces[1]
        new_prob.surfaces[2].number = 5
        self.assertEqual(int(surf.format_for_mcnp_input((6, 2, 0))[0].split()[1]), -5)
        # Test changing transform
        new_prob = copy.deepcopy(problem)
        surf = new_prob.surfaces[4]
        surf.transform.number = 5
        self.assertEqual(int(surf.format_for_mcnp_input((6, 2, 0))[0].split()[1]), 5)
        # test changing surface constants
        new_prob = copy.deepcopy(problem)
        surf = new_prob.surfaces[4]
        surf.location = 2.5
        self.assertEqual(
            float(surf.format_for_mcnp_input((6, 2, 0))[0].split()[-1]), 2.5
        )

    def test_surface_broken_link(self):
        with self.assertRaises(mcnpy.errors.MalformedInputError):
            mcnpy.read_input("tests/inputs/test_broken_surf_link.imcnp")
        with self.assertRaises(mcnpy.errors.MalformedInputError):
            mcnpy.read_input("tests/inputs/test_broken_transform_link.imcnp")

    def test_material_broken_link(self):
        with self.assertRaises(mcnpy.errors.BrokenObjectLinkError):
            problem = mcnpy.read_input("tests/inputs/test_broken_mat_link.imcnp")

    def test_cell_surf_broken_link(self):
        with self.assertRaises(mcnpy.errors.BrokenObjectLinkError):
            problem = mcnpy.read_input("tests/inputs/test_broken_cell_surf_link.imcnp")

    def test_cell_complement_broken_link(self):
        with self.assertRaises(mcnpy.errors.BrokenObjectLinkError):
            problem = mcnpy.read_input("tests/inputs/test_broken_complement.imcnp")

    @expectedFailure
    def test_cell_card_pass_through(self):
        problem = copy.deepcopy(self.simple_problem)
        cell = problem.cells[1]
        # test card pass-through
        answer = [
            "C cells",
            "C ",
            "1 1 20",
            "         -1000",
            "     imp:n,p=1 U=350 trcl=5",
        ]
        self.assertEqual(cell.format_for_mcnp_input((6, 2, 0)), answer)
        # test surface change
        new_prob = copy.deepcopy(problem)
        new_prob.surfaces[1000].number = 5
        cell = new_prob.cells[1]
        output = cell.format_for_mcnp_input((6, 2, 0))
        self.assertEqual(int(output[3]), -5)
        # test mass density printer
        cell.mass_density = 10.0
        output = cell.format_for_mcnp_input((6, 2, 0))
        self.assertAlmostEqual(float(output[2].split()[2]), -10)
        # ensure that surface number updated
        # Test material number change
        new_prob = copy.deepcopy(problem)
        new_prob.materials[1].number = 5
        cell = new_prob.cells[1]
        output = cell.format_for_mcnp_input((6, 2, 0))
        self.assertEqual(int(output[2].split()[1]), 5)

    def test_cell_fill_formatting(self):
        cell = copy.deepcopy(self.simple_problem.cells[1])
        cell._mutated = True
        cell.parameters["FILL"] = ["5", "(4)"]
        output = cell.format_for_mcnp_input((6, 2, 0))
        self.assertIn("FILL=5 (4)", output[4])

    def test_thermal_scattering_pass_through(self):
        problem = copy.deepcopy(self.simple_problem)
        mat = problem.materials[3]
        therm = mat.thermal_scattering
        mat.number = 5
        self.assertEqual(therm.format_for_mcnp_input((6, 2, 0)), ["MT5 lwtr.23t"])

    def test_cutting_comments_parse(self):
        problem = mcnpy.read_input("tests/inputs/breaking_comments.imcnp")
        comments = problem.cells[1].comments
        self.assertEqual(len(comments), 2)
        self.assertIn("this is a cutting comment", comments[1].lines[0])
        comments = problem.materials[2].comments
        self.assertEqual(len(comments), 2)

    def test_cutting_comments_print_no_mutate(self):
        problem = mcnpy.read_input("tests/inputs/breaking_comments.imcnp")
        cell = problem.cells[1]
        output = cell.format_for_mcnp_input((6, 2, 0))
        self.assertEqual(len(output), 5)
        self.assertEqual("C this is a cutting comment", output[3])
        material = problem.materials[2]
        output = material.format_for_mcnp_input((6, 2, 0))
        self.assertEqual(len(output), 5)
        self.assertEqual("C          26057.80c        2.12", output[3])

    def test_cutting_comments_print_mutate(self):
        problem = mcnpy.read_input("tests/inputs/breaking_comments.imcnp")
        cell = problem.cells[1]
        cell.number = 8
        output = cell.format_for_mcnp_input((6, 2, 0))
        self.assertEqual(len(output), 7)
        self.assertEqual("C this is a cutting comment", output[1])
        material = problem.materials[2]
        material.number = 5
        output = material.format_for_mcnp_input((6, 2, 0))
        self.assertEqual(len(output), 5)
        self.assertEqual("C          26057.80c        2.12", output[1])

    def test_comments_setter(self):
        cell = copy.deepcopy(self.simple_problem.cells[1])
        comment = self.simple_problem.surfaces[1000].comments[0]
        cell.comments = [comment]
        self.assertEqual(cell.comments[0], comment)
        with self.assertRaises(TypeError):
            cell.comments = comment
        with self.assertRaises(TypeError):
            cell.comments = [5]
        with self.assertRaises(TypeError):
            cell.comments = 5

    def test_problem_linker(self):
        cell = mcnpy.Cell()
        with self.assertRaises(TypeError):
            cell.link_to_problem(5)

    def test_importance_parsing(self):
        problem = self.importance_problem
        cell = problem.cells[1]
        self.assertEqual(cell.importance.neutron, 1.0)
        self.assertEqual(cell.importance.photon, 1.0)
        self.assertEqual(cell.importance.electron, 0.0)
        problem = self.simple_problem
        cell = problem.cells[1]
        self.assertEqual(cell.importance.neutron, 1.0)
        self.assertEqual(cell.importance.photon, 1.0)

    def test_importance_format_unmutated(self):
        imp = self.importance_problem.cells._importance
        output = imp.format_for_mcnp_input((6, 2, 0))
        print(output)
        self.assertEqual(len(output), 2)
        self.assertEqual("imp:n,p 1 1 1 0 3", output[0])
        self.assertEqual("imp:e   0 0 0 1 2", output[1])

    def test_importance_format_mutated(self):
        problem = copy.deepcopy(self.importance_problem)
        imp = problem.cells._importance
        problem.cells[1].importance.neutron = 0.5
        output = imp.format_for_mcnp_input((6, 2, 0))
        print(output)
        self.assertEqual(len(output), 3)
        self.assertEqual("IMP:N 0.5 1 1 0 3", output[1])

    def test_importance_write_unmutated(self):
        out_file = "test_import_unmute"
        try:
            self.importance_problem.write_to_file(out_file)
            found_np = False
            found_e = False
            with open(out_file, "r") as fh:
                for line in fh:
                    print(line.rstrip())
                    if "imp:n,p 1" in line:
                        found_np = True
                    elif "imp:e" in line:
                        found_e = True
            self.assertTrue(found_np)
            self.assertTrue(found_e)
        finally:
            try:
                os.remove(out_file)
            except FileNotFoundError:
                pass

    def test_importance_write_mutated(self):
        out_file = "test_import_mute"
        problem = copy.deepcopy(self.importance_problem)
        problem.cells[1].importance.neutron = 0.5
        try:
            problem.write_to_file(out_file)
            found_n = False
            found_e = False
            with open(out_file, "r") as fh:
                for line in fh:
                    print(line.rstrip())
                    if "IMP:N 0.5" in line:
                        found_n = True
                    elif "IMP:E" in line:
                        found_e = True
            self.assertTrue(found_n)
            self.assertTrue(found_e)
        finally:
            try:
                os.remove(out_file)
            except FileNotFoundError:
                pass

    def test_importance_write_cell(self):
        out_file = "test_import_cell"
        problem = copy.deepcopy(self.importance_problem)
        problem.print_in_data_block["imp"] = False
        try:
            problem.write_to_file(out_file)
            found_np = False
            found_e = False
            with open(out_file, "r") as fh:
                for line in fh:
                    print(line.rstrip())
                    if "IMP:N,P=1" in line:
                        found_np = True
                    elif "IMP:E=1" in line:
                        found_e = True
            self.assertTrue(found_np)
            self.assertTrue(found_e)
        finally:
            try:
                os.remove(out_file)
            except FileNotFoundError:
                pass

    def test_importance_write_data(self):
        out_file = "test_import_data"
        problem = copy.deepcopy(self.simple_problem)
        problem.print_in_data_block["imp"] = True
        try:
            problem.write_to_file(out_file)
            found_n = False
            found_p = False
            with open(out_file, "r") as fh:
                for line in fh:
                    print(line.rstrip())
                    if "IMP:N 1 2R" in line:
                        found_n = True
                    if "IMP:P 1 0.5" in line:
                        found_p = True
            self.assertTrue(found_n)
            self.assertTrue(found_p)
        finally:
            try:
                os.remove(out_file)
            except FileNotFoundError:
                pass

    def test_set_mode(self):
        problem = copy.deepcopy(self.importance_problem)
        problem.set_mode("e p")
        particles = {Particle.ELECTRON, Particle.PHOTON}
        self.assertEqual(len(problem.mode), 2)
        for part in particles:
            self.assertIn(part, problem.mode)

    def test_set_equal_importance(self):
        problem = copy.deepcopy(self.importance_problem)
        problem.cells.set_equal_importance(0.5, [5])
        for cell in problem.cells:
            for particle in problem.mode:
                if cell.number != 5:
                    print(cell.number, particle)
                    self.assertEqual(cell.importance[particle], 0.5)
        for particle in problem.mode:
            self.assertEqual(problem.cells[5].importance.neutron, 0.0)
        problem.cells.set_equal_importance(0.75, [problem.cells[99]])
        for cell in problem.cells:
            for particle in problem.mode:
                if cell.number != 99:
                    print(cell.number, particle)
                    self.assertEqual(cell.importance[particle], 0.75)
        for particle in problem.mode:
            self.assertEqual(problem.cells[99].importance.neutron, 0.0)
        with self.assertRaises(TypeError):
            problem.cells.set_equal_importance("5", [5])
        with self.assertRaises(ValueError):
            problem.cells.set_equal_importance(-0.5, [5])
        with self.assertRaises(TypeError):
            problem.cells.set_equal_importance(5, "a")
        with self.assertRaises(TypeError):
            problem.cells.set_equal_importance(5, ["a"])

    def test_check_volume_calculated(self):
        self.assertTrue(not self.simple_problem.cells[1].volume_mcnp_calc)

    def test_redundant_volume(self):
        with self.assertRaises(mcnpy.errors.MalformedInputError):
            mcnpy.read_input(
                os.path.join("tests", "inputs", "test_vol_redundant.imcnp")
            )

    def test_delete_vol(self):
        problem = copy.deepcopy(self.simple_problem)
        del problem.cells[1].volume
        self.assertTrue(not problem.cells[1].volume_is_set)

    def test_enable_mcnp_vol_calc(self):
        problem = copy.deepcopy(self.simple_problem)
        problem.cells.allow_mcnp_volume_calc = True
        self.assertTrue(problem.cells.allow_mcnp_volume_calc)
        self.assertNotIn("NO", str(problem.cells._volume))
        problem.cells.allow_mcnp_volume_calc = False
        self.assertIn("NO", str(problem.cells._volume))
        with self.assertRaises(TypeError):
            problem.cells.allow_mcnp_volume_calc = 5

    def test_cell_multi_volume(self):
        in_str = "1 0 -1 VOL=1 VOL 5"
        with self.assertRaises(ValueError):
            cell = mcnpy.Cell(
                Card([in_str], mcnpy.input_parser.block_type.BlockType.CELL)
            )

<<<<<<< HEAD
    def test_universe_cell_parsing(self):
        problem = self.simple_problem
        answers = [350] + [0] * 4
        for cell, answer in zip(problem.cells, answers):
            print(cell, answer)
            self.assertEqual(cell.universe.number, answer)

    def test_universe_data_parsing(self):
        problem = mcnpy.read_input(
            os.path.join("tests", "inputs", "test_universe_data.imcnp")
        )
        answers = [350, 0, 0, 1]
        for cell, answer in zip(problem.cells, answers):
            print(cell, answer)
            self.assertEqual(cell.universe.number, answer)
        for cell in problem.cells:
            print(cell)
            if cell.number != 99:
                self.assertTrue(not cell.not_truncated)
            else:
                self.assertTrue(cell.not_truncated)
        self.assertTrue(problem.cells[99].not_truncated)

    def test_universe_cells(self):
        answers = {350: [1], 0: [2, 3, 5], 1: [99]}
        problem = mcnpy.read_input(
            os.path.join("tests", "inputs", "test_universe_data.imcnp")
        )
        for uni_number, cell_answers in answers.items():
            for cell, answer in zip(problem.universes[uni_number].cells, cell_answers):
                self.assertEqual(cell.number, answer)

    def test_cell_not_truncate_setter(self):
        problem = copy.deepcopy(self.simple_problem)
        cell = problem.cells[1]
        cell.not_truncated = True
        self.assertTrue(cell.not_truncated)
        with self.assertRaises(ValueError):
            cell = problem.cells[2]
            cell.not_truncated = True

    def test_universe_setter(self):
        problem = copy.deepcopy(self.simple_problem)
        universe = problem.universes[350]
        cell = problem.cells[3]
        cell.universe = universe
        self.assertEqual(cell.universe, universe)
        self.assertEqual(cell.universe.number, 350)
        with self.assertRaises(TypeError):
            cell.universe = 5

    def test_universe_cell_formatter(self):
        problem = copy.deepcopy(self.simple_problem)
        universe = problem.universes[350]
        cell = problem.cells[3]
        cell.universe = universe
        cell.not_truncated = True
        output = cell.format_for_mcnp_input((6, 2, 0))
        self.assertIn("U=-350", " ".join(output))

    def test_universe_data_formatter(self):
        problem = mcnpy.read_input(
            os.path.join("tests", "inputs", "test_universe_data.imcnp")
        )
        universe = problem.universes[350]
        cell = problem.cells[3]
        cell.universe = universe
        cell.not_truncated = True
        output = problem.cells._universe.format_for_mcnp_input((6, 2, 0))
        print(output)
        self.assertIn("U 350 J -350 -1 J", output)

    def test_universe_number_collision(self):
        problem = mcnpy.read_input(
            os.path.join("tests", "inputs", "test_universe_data.imcnp")
        )
        with self.assertRaises(mcnpy.errors.NumberConflictError):
            problem.universes[0].number = 350

        with self.assertRaises(ValueError):
            problem.universes[350].number = 0

    def test_universe_repr(self):
        uni = self.simple_problem.universes[0]
        output = repr(uni)
        self.assertIn("Number: 0", output)
        self.assertIn("Problem: set", output)
        self.assertIn("Cells: [2", output)

    def test_lattice_format_data(self):
        problem = copy.deepcopy(self.simple_problem)
        cells = problem.cells
        cells[1].lattice = 1
        cells[99].lattice = 2
        answer = "LAT 1 2J 2"
        output = cells._lattice.format_for_mcnp_input((6, 2, 0))
        self.assertIn(answer, output[0])

    def test_lattice_push_to_cells(self):
        problem = copy.deepcopy(self.simple_problem)
        lattices = [1, 2, Jump(), Jump()]
        card = Card(
            ["Lat " + " ".join(list(map(str, lattices)))],
            mcnpy.input_parser.block_type.BlockType.DATA,
        )
        lattice = mcnpy.data_cards.lattice_card.LatticeCard(card)
        lattice.link_to_problem(problem)
        lattice.push_to_cells()
        for cell, answer in zip(problem.cells, lattices):
            print(cell.number, answer)
            if isinstance(answer, int):
                self.assertEqual(cell.lattice.value, answer)
            else:
                self.assertIsNone(cell.lattice)

    def test_universe_problem_parsing(self):
        problem = mcnpy.read_input(
            os.path.join("tests", "inputs", "test_universe.imcnp")
        )
=======
    def test_importance_end_repeat(self):
        problem = copy.deepcopy(self.simple_problem)
        for cell in problem.cells:
            if cell.number in {99, 5}:
                cell.importance.photon = 1.0
            else:
                cell.importance.photon = 0.0
        problem.print_in_data_block["IMP"] = True
        output = problem.cells._importance.format_for_mcnp_input((6, 2, 0))
        self.assertIn("IMP:P 0 0 0 1 1", output)
>>>>>>> e56e10db
<|MERGE_RESOLUTION|>--- conflicted
+++ resolved
@@ -595,7 +595,6 @@
                 Card([in_str], mcnpy.input_parser.block_type.BlockType.CELL)
             )
 
-<<<<<<< HEAD
     def test_universe_cell_parsing(self):
         problem = self.simple_problem
         answers = [350] + [0] * 4
@@ -715,7 +714,7 @@
         problem = mcnpy.read_input(
             os.path.join("tests", "inputs", "test_universe.imcnp")
         )
-=======
+    
     def test_importance_end_repeat(self):
         problem = copy.deepcopy(self.simple_problem)
         for cell in problem.cells:
@@ -725,5 +724,4 @@
                 cell.importance.photon = 0.0
         problem.print_in_data_block["IMP"] = True
         output = problem.cells._importance.format_for_mcnp_input((6, 2, 0))
-        self.assertIn("IMP:P 0 0 0 1 1", output)
->>>>>>> e56e10db
+        self.assertIn("IMP:P 0 0 0 1 1", output)