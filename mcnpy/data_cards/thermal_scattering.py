from mcnpy.data_cards.data_card import DataCard
from mcnpy import mcnp_card
from mcnpy.errors import *


class ThermalScatteringLaw(DataCard):
    """
    Class to hold MT cards
    """

    def __init__(self, input_card="", comment=None, material=None):
        """
        This is designed to be called two ways.

        The first is with a read input file using input_card, comment
        The second is after a read with a material and a comment (using named inputs)
        :param input_card: the Card object representing this data card
        :type input_card: Card
        :param comment: The Comment that may proceed this
        :type comment: Comment
        :param material: the parent Material object that owns this
        :type material: Material
        """
        self._old_material_number = None
        self._parent_material = None
        self._scattering_laws = None
        if input_card:
            super().__init__(input_card, comment)
            assert "mt" in self.words[0].lower()
            words = self.words
            try:
                num = int(words[0].lower().strip("mt"))
                assert num > 0
                self._old_material_number = num
            except (ValueError, AssertionError) as e:
                raise MalformedInputError(
                    input_card, f"{words[0]} could not be parsed as a material number"
                )
            self._scattering_laws = self.words[1:]
        else:
            if comment:
                self._comment = comment
            if material:
                self._parent_material = material

    @property
    def old_material_number(self):
        """
        The material number from the file
        """
        return self._old_material_number

    @property
    def parent_material(self):
        """
        The Material object this is tied to.
        :rtype: Material
        """
        return self._parent_material

    @property
    def thermal_scattering_laws(self):
        """
        The thermal scattering laws to use for this material
        :rtype: list
        """
        return self._scattering_laws

    @thermal_scattering_laws.setter
    def thermal_scattering_laws(self, laws):
        assert isinstance(laws, list)
        for law in laws:
            assert isinstance(law, str)
<<<<<<< HEAD
        self._mutated = True
        self.__scattering_laws = laws
=======
        self._scattering_laws = laws
>>>>>>> b2501d94

    def add_scattering_law(self, law):
        """
        Adds the requested scattering law to this material
        """
        self._scattering_laws.append(law)

    def format_for_mcnp_input(self, mcnp_version):
        ret = mcnp_card.MCNP_Card.format_for_mcnp_input(self, mcnp_version)
<<<<<<< HEAD
        if self.mutated:
            buff_list = [f"MT{self.parent_material.material_number}"]
            buff_list += self.__scattering_laws
            ret += ThermalScatteringLaw.wrap_words_for_mcnp(
                buff_list, mcnp_version, True
            )
        else:
            ret += self.input_lines
=======
        buff_list = [f"MT{self.parent_material.material_number}"]
        buff_list += self._scattering_laws
        ret += ThermalScatteringLaw.wrap_words_for_mcnp(buff_list, mcnp_version, True)
>>>>>>> b2501d94
        return ret<|MERGE_RESOLUTION|>--- conflicted
+++ resolved
@@ -71,12 +71,8 @@
         assert isinstance(laws, list)
         for law in laws:
             assert isinstance(law, str)
-<<<<<<< HEAD
         self._mutated = True
-        self.__scattering_laws = laws
-=======
         self._scattering_laws = laws
->>>>>>> b2501d94
 
     def add_scattering_law(self, law):
         """
@@ -86,18 +82,12 @@
 
     def format_for_mcnp_input(self, mcnp_version):
         ret = mcnp_card.MCNP_Card.format_for_mcnp_input(self, mcnp_version)
-<<<<<<< HEAD
         if self.mutated:
             buff_list = [f"MT{self.parent_material.material_number}"]
-            buff_list += self.__scattering_laws
+            buff_list += self._scattering_laws
             ret += ThermalScatteringLaw.wrap_words_for_mcnp(
                 buff_list, mcnp_version, True
             )
         else:
             ret += self.input_lines
-=======
-        buff_list = [f"MT{self.parent_material.material_number}"]
-        buff_list += self._scattering_laws
-        ret += ThermalScatteringLaw.wrap_words_for_mcnp(buff_list, mcnp_version, True)
->>>>>>> b2501d94
         return ret