--- conflicted
+++ resolved
@@ -82,16 +82,11 @@
 
     def format_for_mcnp_input(self, mcnp_version):
         ret = mcnp_card.MCNP_Card.format_for_mcnp_input(self, mcnp_version)
-<<<<<<< HEAD
-        if self.mutated:
-            buff_list = [f"MT{self.parent_material.number}"]
-=======
         mutated = self.mutated
         if not mutated:
             mutated = self.parent_material.mutated
         if mutated:
             buff_list = [f"MT{self.parent_material.material_number}"]
->>>>>>> 01996bef
             buff_list += self._scattering_laws
             ret += ThermalScatteringLaw.wrap_words_for_mcnp(
                 buff_list, mcnp_version, True
