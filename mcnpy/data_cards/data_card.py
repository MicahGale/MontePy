from mcnpy.errors import *
from mcnpy.mcnp_card import MCNP_Card


class DataCard(MCNP_Card):
    """
    Parent class to describe all MCNP data inputs.
    """

    def __init__(self, input_card, comment=None):
        """
        :param input_card: the Card object representing this data card
        :type input_card: Card
        :param comment: The Comment that may proceed this
        :type comment: Comment
        """
<<<<<<< HEAD
        super().__init__(input_card, comment)
        if input_card:
            self.__words = input_card.words
        else:
            self.__words = []
=======
        super().__init__(comment)
        self._words = input_card.words
>>>>>>> b2501d94

    @property
    def words(self):
        """
        The words of the data card, not parsed.

        :rtype: list
        """
        return self._words

    def format_for_mcnp_input(self, mcnp_version):
        ret = super().format_for_mcnp_input(mcnp_version)
        if self.mutated:
            ret += DataCard.wrap_words_for_mcnp(self.words, mcnp_version, True)
        else:
            ret += self.input_lines
        return ret

    def update_pointers(self, data_cards):
        """
        Connects data cards to each other

        :param data_cards: a list of the data cards in the problem
        :type data_cards: list
        """
        pass

    def __str__(self):
        return f"DATA CARD: {self._words}"<|MERGE_RESOLUTION|>--- conflicted
+++ resolved
@@ -14,16 +14,11 @@
         :param comment: The Comment that may proceed this
         :type comment: Comment
         """
-<<<<<<< HEAD
         super().__init__(input_card, comment)
         if input_card:
-            self.__words = input_card.words
+            self._words = input_card.words
         else:
-            self.__words = []
-=======
-        super().__init__(comment)
-        self._words = input_card.words
->>>>>>> b2501d94
+            self._words = []
 
     @property
     def words(self):
