--- conflicted
+++ resolved
@@ -150,11 +150,7 @@
         """
         :type title: The str for the title to be set to.
         """
-<<<<<<< HEAD
-        self.__title = mcnp_input.Title([title], title)
-=======
-        self._title = mcnp_input.Title(title)
->>>>>>> b2501d94
+        self._title = mcnp_input.Title([title], title)
 
     def parse_input(self):
         """
