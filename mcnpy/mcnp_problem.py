--- conflicted
+++ resolved
@@ -25,13 +25,8 @@
         self._cells = Cells()
         self._surfaces = Surfaces()
         self._data_cards = []
-<<<<<<< HEAD
         self._materials = Materials()
-        self._mcnp_version = (6.2, 0)
-=======
-        self._materials = []
         self._mcnp_version = (6, 2, 0)
->>>>>>> 35a9c42b
 
     @property
     def original_inputs(self):
