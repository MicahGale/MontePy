import itertools
from mcnpy.data_inputs import mode, transform
from mcnpy._cell_data_control import CellDataPrintController
from mcnpy.cell import Cell
from mcnpy.cells import Cells
from mcnpy.errors import *
from mcnpy.input_parser.constants import DEFAULT_VERSION
from mcnpy.materials import Materials
from mcnpy.surfaces import surface_builder
from mcnpy.surface_collection import Surfaces
from mcnpy.data_inputs import Material, parse_data
from mcnpy.input_parser import input_syntax_reader, block_type, mcnp_input
from mcnpy.universes import Universes
from mcnpy.transforms import Transforms


class MCNP_Problem:
    """
    A class to represent an entire MCNP problem in a semantic way.

    :param file_name: the path to the file that will be read.
    :type file_name: str
    """

    def __init__(self, file_name):
        self._input_file = file_name
        self._title = None
        self._message = None
        self._print_in_data_block = CellDataPrintController()
        self._original_inputs = []
        self._cells = Cells(problem=self)
        self._surfaces = Surfaces(problem=self)
        self._universes = Universes(problem=self)
        self._transforms = Transforms(problem=self)
        self._data_inputs = []
        self._materials = Materials(problem=self)
        self._mcnp_version = DEFAULT_VERSION
        self._mode = mode.Mode()

    @property
    def original_inputs(self):
        """
        A list of the MCNP_Inputs read from the original file.

        This should not be mutated, and should be used a reference to maintain
        the structure

        :return: A list of the MCNP_Object objects representing the file as it was read
        :rtype: list
        """
        return self._original_inputs

    @property
    def cells(self):
        """
        A collection of the Cell objects in this problem.

        :return: a collection of the Cell objects, ordered by the order they were in the input file.
        :rtype: Cells
        """
        return self._cells

    @cells.setter
    def cells(self, cells):
        if not isinstance(cells, (Cells, list)):
            raise TypeError("cells must be an instance of list or Cells")
        if isinstance(cells, list):
            cells = Cells(cells)
        self.cells.clear()
        self.cells.extend(cells)

    @property
    def mode(self):
        """
        The mode of particles being used for the problem.

        :rtype: Mode
        """
        return self._mode

    def set_mode(self, particles):
        """Sets the mode of problem to the given particles.

        For details see: :func:`mcnpy.data_cards.mode.Mode.set`.

        :param particles: the particles that the mode will be switched to.
        :type particles: list, str
        :raises ValueError: if string is not a valid particle shorthand.
        """
        self._mode.set(particles)

    @property
    def mcnp_version(self):
        """
        The version of MCNP that this is intended for.

        .. note::
            MCNP versions prior to 6.2 aren't fully supported to avoid
            Export Control Restrictions. Documentation for MCNP 6.2 is public in report:
            LA-UR-17-29981.
            All features are based on MCNP 6.2, and may cause other versions of MCNP to break.

        The version is a tuple of major, minor, revision.
        6.2.0 would be represented as (6, 2, 0)

        :rtype: tuple
        """
        return self._mcnp_version

    @mcnp_version.setter
    def mcnp_version(self, version):
        """
        :param version: the version tuple. Must be greater than 6.2.0
        :type version: tuple
        """
        if version < (5, 1, 60):
            raise ValueError(f"The mcnp_version {version} is not supported by MCNPy")
        self._mcnp_version = version

    @property
    def surfaces(self):
        """
        A collection of the Surface objects in this problem.

        :return: a collection of the Surface objects, ordered by the order they were in the input file.
        :rtype: Surfaces
        """
        return self._surfaces

    @property
    def materials(self):
        """
        A collection of the Material objects in this problem.

        :return: a colection of the Material objects, ordered by the order they were in the input file.
        :rtype: Materials
        """
        return self._materials

    @materials.setter
    def materials(self, mats):
        if not isinstance(mats, (list, Materials)):
            raise TypeError("materials must be of type list and Materials")
        if isinstance(mats, list):
            mats = Materials(mats)
        self._materials = mats

    @property
    def print_in_data_block(self):
        """
        Controls whether or not the specific input gets printed in the cell block or the data block.

        This acts like a dictionary. The key is the case insensitive name of the card.
        For example to enable printing importance data in the data block run:

        ``problem.print_in_data_block["Imp"] = True``

        :rtype: bool
        """
        return self._print_in_data_block

    @property
    def data_inputs(self):
        """
        A list of the DataInput objects in this problem.

        :return: a list of the :class:`~mcnpy.data_cards.data_card.DataCardAbstract` objects, ordered by the order they were in the input file.
        :rtype: list
        """
        return self._data_inputs

    @property
    def input_file(self):
        """
        The file name of the original file name this problem was read from.

        :rtype: str
        """
        return self._input_file

    @property
    def message(self):
        """
        The Message object at the beginning of the problem if any.

        :rtype: Message
        """
        return self._message

    @property
    def title(self):
        """
        The Title object for the title.

        :rtype: Title
        """
        return self._title

    @title.setter
    def title(self, title):
        """
        :type title: The str for the title to be set to.
        """
        self._title = mcnp_input.Title([title], title)

    @property
    def universes(self):
        """
        The Universes object holding all problem universes.
        """
        return self._universes

    @property
    def transforms(self):
        """
        The transform objects in this problem.
        """
        return self._transforms

    def parse_input(self):
        """
        Semantically parses the MCNP file provided to the constructor.
        """
        comment_queue = []
        for i, input in enumerate(
            input_syntax_reader.read_input_syntax(self._input_file, self.mcnp_version)
        ):
            self._original_inputs.append(input)
            if i == 0 and isinstance(input, mcnp_input.Message):
                self._message = input

            elif isinstance(input, mcnp_input.Title) and self._title is None:
                self._title = input

            elif isinstance(input, mcnp_input.Comment):
                if len(comment_queue) > 0:
                    input.snip()
                comment_queue.append(input)

            elif isinstance(input, mcnp_input.Input):
                if len(input.input_lines) > 0:
                    if input.block_type == block_type.BlockType.CELL:
                        cell = Cell(input, comment_queue)
                        cell.link_to_problem(self)
                        self._cells.append(cell)
                    if input.block_type == block_type.BlockType.SURFACE:
                        surface = surface_builder.surface_builder(input, comment_queue)
                        surface.link_to_problem(self)
                        self._surfaces.append(surface)
                    if input.block_type == block_type.BlockType.DATA:
                        data = parse_data(input, comment_queue)
                        data.link_to_problem(self)
                        if isinstance(data, Material):
                            self._materials.append(data)
                        if isinstance(data, transform.Transform):
                            self._transforms.append(data)
                        self._data_inputs.append(data)
                    comment_queue = []
        self.__update_internal_pointers()

    def __update_internal_pointers(self):
        """Updates the internal pointers between objects"""
        self.__load_data_inputs_to_object(self._data_inputs)
        self._cells.update_pointers(
            self.cells, self.materials, self.surfaces, self._data_inputs, self
        )
        for surface in self._surfaces:
            surface.update_pointers(self.surfaces, self._data_inputs)
        for input in self._data_inputs:
            input.update_pointers(self._data_inputs)

    def remove_duplicate_surfaces(self, tolerance):
        """Finds duplicate surfaces in the problem, and remove them.

        :param tolerance: The amount of relative error to consider two surfaces identical
        :type tolerance: float
        """
        to_delete = set()
        matching_map = {}
        for surface in self.surfaces:
            if surface not in to_delete:
                matches = surface.find_duplicate_surfaces(self.surfaces, tolerance)
                if matches:
                    for match in matches:
                        to_delete.add(match)
                        matching_map[match] = surface
        for cell in self.cells:
            cell.remove_duplicate_surfaces(matching_map)
        self.__update_internal_pointers()
        for surface in to_delete:
            self._surfaces.remove(surface)

    def add_cell_children_to_problem(self):
        """
        Adds the surfaces and materials of all cells in this problem to this problem to the
        internal lists to allow them to be written to file.

        .. warning::
            this does not move complement cells, and probably others.
        """
        surfaces = set(self.surfaces)
        materials = set(self.materials)
        transforms = set(self.transforms)
        for cell in self.cells:
            surfaces.update(set(cell.surfaces))
            for surf in cell.surfaces:
                if surf.transform:
                    transforms.add(surf.transform)
            if cell.material:
                materials.add(cell.material)
        surfaces = sorted(surfaces)
        materials = sorted(materials)
        transforms = sorted(transforms)
        self._surfaces = Surfaces(surfaces)
        self._materials = Materials(materials)
<<<<<<< HEAD
        self._data_inputs = sorted(list(set(self._data_inputs + materials)))
=======
        self._transforms = Transforms(transforms)
        self._data_cards = sorted(set(self._data_cards + materials + transforms))
>>>>>>> f64635a2

    def write_to_file(self, new_problem):
        """
        Writes the problem to a file.

        :param new_problem: the file name to write this problem to
        :type new_problem: str
        :raises IllegalState: if an object in the problem has not been fully initialized.
        """
        with open(new_problem, "w") as fh:
            if self.message:
                for line in self.message.format_for_mcnp_input(self.mcnp_version):
                    fh.write(line + "\n")
            lines = self.title.format_for_mcnp_input(self.mcnp_version)
            fh.write(lines[0] + "\n")
            for cell in self.cells:
                for line in cell.format_for_mcnp_input(self.mcnp_version):
                    fh.write(line + "\n")
            # block terminator
            fh.write("\n")
            for surface in self.surfaces:
                for line in surface.format_for_mcnp_input(self.mcnp_version):
                    fh.write(line + "\n")
            fh.write("\n")
            for input in self.data_inputs:
                for line in input.format_for_mcnp_input(self.mcnp_version):
                    fh.write(line + "\n")
            for line in self.cells._run_children_format_for_mcnp(
                self.data_inputs, self.mcnp_version
            ):
                fh.write(line + "\n")

            fh.write("\n")

    def __load_data_inputs_to_object(self, data_inputs):
        """
        Loads data input into their appropriate problem attribute.

        Problem-level input should be loaded this way like: mode and kcode.
        """
        inputs_to_property = {mode.Mode: "_mode"}
        inputs_loaded = set()
        for input in data_inputs:
            if type(input) in inputs_to_property:
                if type(input) in inputs_loaded:
                    raise MalformedInputError(
                        input,
                        f"The input: {type(input)} is only allowed once in a problem",
                    )
                setattr(self, inputs_to_property[type(input)], input)
                inputs_loaded.add(type(input))

    def __str__(self):
        ret = f"MCNP problem for: {self._input_file}\n"
        if self.message:
            ret += str(self._message) + "\n"
        ret += str(self._title) + "\n"
        for cell in self._cells:
            ret += str(cell) + "\n"
        for input in self._data_inputs:
            if not isinstance(input, Material):
                ret += str(input) + "\n"
        return ret<|MERGE_RESOLUTION|>--- conflicted
+++ resolved
@@ -313,12 +313,8 @@
         transforms = sorted(transforms)
         self._surfaces = Surfaces(surfaces)
         self._materials = Materials(materials)
-<<<<<<< HEAD
-        self._data_inputs = sorted(list(set(self._data_inputs + materials)))
-=======
         self._transforms = Transforms(transforms)
         self._data_cards = sorted(set(self._data_cards + materials + transforms))
->>>>>>> f64635a2
 
     def write_to_file(self, new_problem):
         """
