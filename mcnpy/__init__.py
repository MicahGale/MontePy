--- conflicted
+++ resolved
@@ -6,12 +6,7 @@
 You will receive an MCNP_Problem object that you will interact with.
 """
 
-<<<<<<< HEAD
-__author__ = "Micah Gale, Travis Labossiere-Hickman"
-=======
 __author__ = "Micah Gale, Travis Labossiere-Hickman, Brenna Carbno"
-__copyright__ = "Copyright 2021 – 2023, Battelle Energy Alliance, LLC."
->>>>>>> 328b0ec4
 __credits__ = [
     "Micah Gale",
     "Travis Labossiere-Hickman",
@@ -22,7 +17,7 @@
 ]
 
 name = "mcnpy"
-__version__ = "0.1.5dev3"
+__version__ = "0.1.5dev4"
 __maintainer__ = "Micah Gale"
 __email__ = "micah.gale@inl.gov"
 __status__ = "Development"
