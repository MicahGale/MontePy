""" MCNPy is a library for reading, editing, and writing MCNP input files.

This creates a semantic understanding of the MCNP input file.
start by running mcnpy.read_input().

You will receive an MCNP_Problem object that you will interact with.
"""

__author__ = "Micah Gale, Travis Labossiere-Hickman, Brenna Carbno"
__copyright__ = "Copyright 2021 – 2023, Battelle Energy Alliance, LLC."
__credits__ = [
    "Micah Gale",
    "Travis Labossiere-Hickman",
    "Austin Carter",
    "Andrew Bascom",
    "Roberto Fairhurst Agosta",
    "Brenna Carbno",
]

name = "mcnpy"
<<<<<<< HEAD
__version__ = "0.2.0.dev1"
=======
__version__ = "0.1.5dev3"
>>>>>>> 328b0ec4
__maintainer__ = "Micah Gale"
__email__ = "micah.gale@inl.gov"
__status__ = "Development"
__all__ = ["cell", "surfaces", "mcnp_object.py", "input_parser"]

from . import input_parser
from .input_parser.input_reader import read_input
from mcnpy.cell import Cell
from mcnpy.data_inputs.material import Material
from mcnpy.data_inputs.transform import Transform
from mcnpy import geometry_operators
from mcnpy.input_parser.mcnp_input import Comment
from mcnpy.input_parser.mcnp_input import Jump
from mcnpy.particle import Particle
from mcnpy.surfaces.surface_type import SurfaceType
from mcnpy.universe import Universe<|MERGE_RESOLUTION|>--- conflicted
+++ resolved
@@ -7,7 +7,6 @@
 """
 
 __author__ = "Micah Gale, Travis Labossiere-Hickman, Brenna Carbno"
-__copyright__ = "Copyright 2021 – 2023, Battelle Energy Alliance, LLC."
 __credits__ = [
     "Micah Gale",
     "Travis Labossiere-Hickman",
@@ -18,11 +17,7 @@
 ]
 
 name = "mcnpy"
-<<<<<<< HEAD
 __version__ = "0.2.0.dev1"
-=======
-__version__ = "0.1.5dev3"
->>>>>>> 328b0ec4
 __maintainer__ = "Micah Gale"
 __email__ = "micah.gale@inl.gov"
 __status__ = "Development"
