import itertools
from mcnpy.cells import Cells
<<<<<<< HEAD
from mcnpy.data_inputs import importance, volume
from mcnpy.data_inputs.data_parser import PREFIX_MATCHES
from mcnpy.input_parser.cell_parser import CellParser
from mcnpy.errors import *
from mcnpy.mcnp_object import MCNP_Object
from mcnpy.data_inputs.material import Material
=======
from mcnpy.data_cards import fill, importance, lattice_card, universe_card, volume
from mcnpy.data_cards.data_parser import PREFIX_MATCHES
from mcnpy.errors import *
from mcnpy.numbered_mcnp_card import Numbered_MCNP_Card
from mcnpy.data_cards.material import Material
>>>>>>> ae1c6073
from mcnpy.surfaces.surface import Surface
from mcnpy.surface_collection import Surfaces
from mcnpy.universe import Universe
from mcnpy.utilities import *
import re
import numbers


<<<<<<< HEAD
def _number_validator(self, number):
    if number <= 0:
        raise ValueError("number must be > 0")
    if self._problem:
        self._problem.cells.check_number(number)


class Cell(MCNP_Object):
=======
class Cell(Numbered_MCNP_Card):
>>>>>>> ae1c6073
    """
    Object to represent a single MCNP cell defined in CGS.

    :param input_card: the Card input for the cell definition
    :type input_card: Card
    :param comments: the Comments block that preceded and are in the cell block if any.
    :type comments: list
    """

    _ALLOWED_KEYWORDS = {
        "IMP",
        "VOL",
        "PWT",
        "EXT",
        "FCL",
        "WWN",
        "DXC",
        "NONU",
        "PD",
        "TMP",
        "U",
        "TRCL",
        "LAT",
        "FILL",
        "ELPT",
        "COSY",
        "BFLCL",
        "UNC",
    }
    _INPUTS_TO_PROPERTY = {
        importance.Importance: ("_importance", False),
        volume.Volume: ("_volume", True),
        universe_card.UniverseCard: ("_universe", True),
        lattice_card.LatticeCard: ("_lattice", True),
        fill.Fill: ("_fill", True),
    }
    _parser = CellParser()

<<<<<<< HEAD
    def __init__(self, input=None, comment=None):
        """
        :param input: the input for the cell definition
        :type input: Input
        :param comment: the Comment block that preceded this blog if any.
        :type comment: Comment
        """
=======
    def __init__(self, input_card=None, comment=None):
        super().__init__(input_card, comment)
>>>>>>> ae1c6073
        self._material = None
        self._old_number = None
        self._load_blank_modifiers()
        self._old_mat_number = None
        self._density_node = None
        self._surfaces = Surfaces()
        self._old_surface_numbers = set()
        self._complements = Cells()
        self._old_complement_numbers = set()
        self._number = -1
        super().__init__(input, self._parser, comment)
        if input:
            self._old_number = self._tree["cell_num"]
            self._number = self._old_number
            mat_tree = self._tree["material"]
            self._old_mat_number = mat_tree["mat_number"]
            if self.old_mat_number != 0:
                self._density_node = mat_tree["density"]
                self._is_atom_dens = mat_tree.get_value("density") >= 0
                self._density_node.value = abs(self._density)
            self._parse_geometry()

    def _parse_geometry(self):
        """
        Parses the cell's geometry definition, and stores it

        :returns: a tuple of j, param_found, j+ i = the index of the first non-geometry word,
                and param_found is True is cell parameter inputs are found
        """
        geometry = self._tree["geometry"]
        surfs, cells = geometry.get_geometry_identifiers()
        self._old_surface_numbers = surfs
        self._old_complement_numbers = cells

    def _parse_keyword_modifiers(self):
        """
        Parses the parameters to make the object and load as an attribute
        """
        for key, value in dict(self._parameters).items():
            for prefix, input_class in PREFIX_MATCHES.items():
                if (
                    input_class in Cell._INPUTS_TO_PROPERTY
                    and prefix.upper() in key.upper()
                ):
                    attr, ban_repeat = Cell._INPUTS_TO_PROPERTY[input_class]
                    del self._parameters[key]
                    input = input_class(in_cell_block=True, key=key, value=value)
                    if not getattr(self, attr).set_in_cell_block:
                        setattr(self, attr, input)
                    else:
                        if not ban_repeat:
                            getattr(self, attr).merge(
                                input_class(in_cell_block=True, key=key, value=value)
                            )

    def _load_blank_modifiers(self):
        """
        Goes through and populates all the modifier attributes
        """
        for input_class, (attr, foo) in self._INPUTS_TO_PROPERTY.items():
            setattr(self, attr, input_class(in_cell_block=True))

    @property
    def allowed_keywords(self):
        return Cell._ALLOWED_KEYWORDS

    @property
    def importance(self):
        """
        The importances for this cell for various particle types.

        Each particle's importance is a property of Importance.
        e.g., ``cell.importance.photon = 1.0``.

        :returns: the importance for the Cell.
        :rtype: Importance
        """
        return self._importance

    @property
    def universe(self):
        """
        The Universe that this cell is in.

        :returns: the Universe the cell is in.
        :rtype: Universe
        """
        return self._universe.universe

    @property
    def fill(self):
        """
        the Fill object representing how this cell is filled.

        This not only describes the universe that is filling this,
        but more complex things like transformations, and matrix fills.

        :returns: The Fill object of how this cell is to be filled.
        :rtype: Fill
        """
        return self._fill

    @universe.setter
    def universe(self, value):
        if not isinstance(value, Universe):
            raise TypeError("universe must be set to a Universe")
        self._mutated = True
        self._universe.universe = value

    @property
    def not_truncated(self):
        """
        Indicates if this cell has been marked as not being truncated for optimization.

        See Note 1 from section 3.3.1.5.1 of the user manual (LA-UR-17-29981).

        Note this can be set to True iff that this cell is not in Universe 0.

            Note 1. A problem will run faster by preceding the U card entry with a minus sign for any
            cell that is not truncated by the boundary of any higher-level cell. (The minus sign indicates
            that calculating distances to boundary in higher-level cells can be omitted.) Use this
            capability with EXTREME CAUTION; MCNP6 cannot detect errors in this feature because
            the logic that enables detection is omitted by the presence of the negative universe. Extremely
            wrong answers can be quietly calculated. Plot several views of the geometry or run with the
            VOID card to check for errors.

            -- LA-UR-17-29981.

        :rtype: bool
        :returns: True if this cell has been marked as not being truncated by the parent filled cell.
        """
        if self.universe.number == 0:
            return False
        return self._universe.not_truncated

    @not_truncated.setter
    def not_truncated(self, value):
        if not isinstance(value, bool):
            raise TypeError("not_truncated_by_parent must be a bool")
        if self.universe.number == 0 and value:
            raise ValueError("can't specify if cell is truncated for universe 0")
        self._mutated = True
        self._universe._not_truncated = value

    @property
    def old_universe_number(self):
        """
        The original universe number read in from the input file.

        :returns: the number of the Universe for the cell in the input file.
        :rtype: int
        """
        return self._universe.old_number

    @property
    def lattice(self):
        """
        The type of lattice being used by the cell.

        :returns: the type of lattice being used
        :rtype: Lattice
        """
        return self._lattice.lattice

    @lattice.setter
    def lattice(self, value):
        self._lattice.lattice = value

    @lattice.deleter
    def lattice(self):
        self._lattice.lattice = None

    @property
    def volume(self):
        """
        The volume for the cell.

        Will only return a number if the volume has been manually set.

        :returns: the volume that has been manually set or None.
        :rtype: float, None
        """
        return self._volume.volume

    @volume.setter
    def volume(self, value):
        self._volume.volume = value

    @volume.deleter
    def volume(self):
        del self._volume.volume

    @property
    def volume_mcnp_calc(self):
        """
        Indicates whether or not the cell volume will attempt to be calculated by MCNP.

        This can be disabled by either manually setting the volume or disabling
        this calculation globally.
        This does not guarantee that MCNP will able to do so.
        Complex geometries may make this impossible.

        :returns: True iff MCNP will try to calculate the volume for this cell.
        :rtype: bool
        """
        return self._volume.is_mcnp_calculated

    @property
    def volume_is_set(self):
        """
        Whether or not the volume for this cell has been set.

        :returns: true if the volume is manually set.
        :rtype: bool
        """
        return self._volume.set

    @make_prop_val_node("_old_number")
    def old_number(self):
        """
        The original cell number provided in the input file

        :rtype: int
        """
        pass

    @make_prop_val_node("_number", int, validator=_number_validator)
    def number(self):
        """
        The current cell number that will be written out to a new input.

        :rtype: int
        """
        pass

    @make_prop_pointer("_material", (Material, type(None)), deletable=True)
    def material(self):
        """
        The Material object for the cell.

        If the material is None this is considered to be voided.

        :rtype: Material
        """
        pass

    @make_prop_val_node("_density_node", (float, int), base_type=float, deletable=True)
    def _density(self):
        pass

    @property
    def atom_density(self) -> float:
        """
        The atom density of the material in the cell, in a/b-cm.

        :returns: the atom density. If no density is set or it is in mass density will return None.
        :rtype: float, None
        """
        if self._density and not self._is_atom_dens:
            raise AttributeError(f"Cell {self.number} is in mass density.")
        return self._density

    @atom_density.setter
    def atom_density(self, density: float):
        if not isinstance(density, numbers.Number):
            raise TypeError("Atom density must be a number.")
        elif density < 0:
            raise ValueError("Atom density must be a positive number.")
        self._mutated = True
        self._is_atom_dens = True
        self._density = float(density)

    @atom_density.deleter
    def atom_density(self):
        self._mutated = True
        self._density = None

    @property
    def mass_density(self) -> float:
        """
        The mass density of the material in the cell, in g/cc.

        :returns: the mass density. If no density is set or it is in atom density will return None.
        :rtype: float, None
        """
        if self._density and self._is_atom_dens:
            raise AttributeError(f"Cell {self.number} is in atom density.")
        return self._density

    @mass_density.setter
    def mass_density(self, density: float):
        if not isinstance(density, numbers.Number):
            raise TypeError("Mass density must be a number.")
        elif density < 0:
            raise ValueError("Mass density must be a positive number.")
        self._mutated = True
        self._is_atom_dens = False
        self._density = float(density)

    @mass_density.deleter
    def mass_density(self):
        self._mutated = True
        self._density = None

    @property
    def is_atom_dens(self):
        """
        Whether or not the density is in atom density [a/b-cm].

        True means it is in atom density, false means mass density [g/cc].

        :rtype: bool
        """
        return self._is_atom_dens

    @make_prop_val_node("_old_mat_number")
    def old_mat_number(self):
        """
        The material number provided in the original input file

        :rtype: int
        """
        pass

    @make_prop_pointer("_surfaces", (Surfaces, list), base_type=Surfaces)
    def surfaces(self):
        """
        List of the Surface objects associated with this cell.

        This list does not convey any of the CGS Boolean logic

        :rtype: Surfaces
        """
<<<<<<< HEAD
        pass
=======
        return self._surfaces

    @surfaces.setter
    def surfaces(self, surfs):
        if type(surfs) not in [Surfaces, list]:
            raise TypeError("surfaces must be an instance of list or Surfaces")
        if isinstance(surfs, list):
            for surf in surfs:
                if not isinstance(surf, Surface):
                    raise TypeError(f"the surfaces element {surf} is not a Surface")
            surfs = Surfaces(surfs)
        self._mutated = True
        self._surfaces = surfs
        if self._problem:
            self._surfaces.link_to_problem(self._problem)
>>>>>>> ae1c6073

    @property
    def old_surface_numbers(self):
        """
        List of the surface numbers specified in the original input file.

        :rtype: list
        """
        return self._old_surface_numbers

    @property
    def old_complement_numbers(self):
        """
        List of the cell numbers that this is a complement of.

        :rtype: list
        """
        return self._old_complement_numbers

    @property
<<<<<<< HEAD
=======
    def geometry_logic_string(self):
        """
        The original geoemtry input string for the cell.

        .. warning::
            This will be deprecated and completely removed in version 0.1.5.

        :returns: the geometry logic string for this cell.
        :rtype: str
        """
        return self._geometry_logic_string

    @geometry_logic_string.setter
    def geometry_logic_string(self, string):
        if not isinstance(string, str):
            raise TypeError("geometry_logic_string must a string")
        self._mutated = True
        self._geometry_logic_string = string

    @property
>>>>>>> ae1c6073
    def parameters(self):
        """
        A dictionary of the additional parameters for the object.

        e.g.: ``1 0 -1 u=1 imp:n=0.5`` has the parameters
        ``{"U": "1", "IMP:N": "0.5"}``

        :returns: a dictionary of the key-value pairs of the parameters.
        :rytpe: dict
        """
        return self._parameters

    @parameters.setter
    def parameters(self, params):
        if not isinstance(params, dict):
            raise TypeError("parameters must be a dict")
        self._parameters = params
        self._mutated = True

    @property
    def complements(self):
        """
        The Cell objects that this cell is a complement of

        :rytpe: :class:`mcnpy.cells.Cells`
        """
        return self._complements

    @complements.setter
    def complements(self, complements):
        if type(complements) not in (Cells, list):
            raise TypeError("complements must be an instance of list or Cells")
        if isinstance(complements, list):
            for cell in complements:
                if not isinstance(cell, Cell):
                    raise TypeError(f"complements component {cell} is not a Cell")
            complements = Cells(complements)
        self._mutated = True
        self._complements = complements
        if self._problem:
            self._complements.link_to_problem(self._problem)

    @property
    def cells_complementing_this(self):
        """The cells which are a complement of this cell.

        This returns a generator.

        :rtype: generator
        """
        if self._problem:
            for cell in self._problem.cells:
                if cell != self:
                    if self in cell.complements:
                        yield cell

    def update_pointers(self, cells, materials, surfaces):
        """
        Attaches this object to the appropriate objects for surfaces and materials.

        :param cells: a Cells collection of the cells in the problem.
        :type cells: Cells
        :param materials: a materials collection of the materials in the problem
        :type materials: Materials
        :param surfaces: a surfaces collection of the surfaces in the problem
        :type surfaces: Surfaces
        """
        self._surfaces = Surfaces()
        self._complements = Cells()
        if self._old_mat_number is not None:
            if self._old_mat_number > 0:
                try:
                    self._material = materials[self._old_mat_number]
                except KeyError:
                    raise BrokenObjectLinkError(
                        "Cell", self.number, "Material", self.old_mat_number
                    )
            else:
                self._material = None

        if self._old_surface_numbers:
            for surface_number in self._old_surface_numbers:
                try:
                    self._surfaces.append(surfaces[surface_number])
                except KeyError:
                    raise BrokenObjectLinkError(
                        "Cell", self.number, "Surface", surface_number
                    )

        if self._old_complement_numbers:
            for complement_number in self._old_complement_numbers:
                try:
                    self._complements.append(cells[complement_number])
                except KeyError:
                    raise BrokenObjectLinkError(
                        "Cell", self.number, "Complement Cell", complement_number
                    )

<<<<<<< HEAD
=======
    def update_geometry_logic_string(self):
        """
        Updates the geometry logic string with new surface numbers.

        This is a bit of a hacky temporary solution while true boolean logic is implemented.

        .. warning::
            This will be deprecated and removed in version 0.1.5

        """
        matching_surfaces = {}
        matching_complements = {}
        for cell in self.complements:
            if cell.old_number:
                matching_complements[cell.old_number] = cell.number
            else:
                matching_complements[cell.number] = cell.number
        for surface in self.surfaces:
            if surface.old_number:
                matching_surfaces[surface.old_number] = surface.number
            else:
                matching_surfaces[surface.number] = surface.number
        self._update_geometry_logic_by_map(matching_surfaces, matching_complements)

    def _update_geometry_logic_by_map(
        self, mapping_surface_dict, mapping_complement_dict
    ):
        """Updates geometry logic string based on a map.

        .. warning::
            This will be deprecated and removed in version 0.1.5

        :param mapping_surface_dict: A dict mapping the old surface number to the new one. The key is the old one.
        :type mapping_dict: dict
        :param mapping_complement_dict: A dict mapping the old cell number to the new one. The key is the old one.
        :type mapping_complement_dict: dict
        """
        # make sure all numbers are surrounded by non-digit chars
        pad_string = " " + self.geometry_logic_string + " "
        # need to move all numbers to outside of feasible numbers first, before moving numbers around
        # it's possible when shifting numbers by a little to have an
        # overlap between the set of old and new numbers
        temp_numbers = itertools.count(start=int(1e8))
        temp_cells = {}
        temp_surfaces = {}
        for is_final_pass in [False, True]:
            for complement in mapping_complement_dict:
                if is_final_pass:
                    old_num = temp_cells[complement]
                    new_num = mapping_complement_dict[complement]
                else:
                    old_num = complement
                    new_num = next(temp_numbers)
                    temp_cells[complement] = new_num
                pad_string = re.sub(
                    rf"#{old_num}(\D)",
                    r"#{new_num}\g<1>".format(new_num=new_num),
                    pad_string,
                )
            for surface in mapping_surface_dict:
                if is_final_pass:
                    old_num = temp_surfaces[surface]
                    new_num = mapping_surface_dict[surface]
                else:
                    old_num = surface
                    new_num = next(temp_numbers)
                    temp_surfaces[surface] = new_num
                pad_string = re.sub(
                    rf"([^#\d]){old_num}(\D)",
                    r"\g<1>{new_num}\g<2>".format(new_num=new_num),
                    pad_string,
                )
        self._geometry_logic_string = pad_string

>>>>>>> ae1c6073
    def remove_duplicate_surfaces(self, deleting_dict):
        """Updates old surface numbers to prepare for deleting surfaces.

        Note: update_pointers must be ran again.
        For the deleting_dict the key is the old surface,
        and the value is the new one.

        :param deleting_dict: a dict of the surfaces to delete.
        :type deleting_dict: dict
        """
        will_update = False
        for dead_surface in deleting_dict:
            if dead_surface in self.surfaces:
                will_update = True
                break
        if will_update:
            self._mutated = True
            # force logic string to known state
            self.update_geometry_logic_string()
            matching_surfaces = {}
            for dead_surface in deleting_dict:
                if dead_surface in self.surfaces:
                    matching_surfaces[dead_surface.number] = deleting_dict[
                        dead_surface
                    ].number
                    old_old = dead_surface.old_number
                    new_old = deleting_dict[dead_surface].old_number
                    self._old_surface_numbers = [
                        new_old if item == old_old else item
                        for item in self._old_surface_numbers
                    ]
            self._update_geometry_logic_by_map(matching_surfaces, {})

    @property
    def modifier_block_print_changed(self):
<<<<<<< HEAD
        for attr, _ in Cell._INPUTS_TO_PROPERTY.values():
=======
        """
        Whether or not the print style of the cell modifiers has changed.

        For instance if the file had importances in the cell block, but the user
        changed that to print in the data block. This would return True in that situation.

        :rtype: bool
        """
        for attr, _ in Cell._CARDS_TO_PROPERTY.values():
>>>>>>> ae1c6073
            if hasattr(self, attr):
                if getattr(self, attr).has_changed_print_style:
                    return True
        return False

    def _update_values(self):
        if self.material:
            mat_num = self.material.number
        else:
            mat_num = 0
        self._tree["material"]["mat_number"].value = mat_num
    def validate(self):
        """
        Validates that the cell is in a usable state.

        :raises: IllegalState if any condition exists that make the object incomplete.
        """
        if self._density and self.material is None:
            raise IllegalState(f"Cell {self.number} has a density set but no material")
        if self.material is not None and not self._density:
            raise IllegalState(
                f"Cell {self.number} has a non-void material but no density"
            )
        if len(self.surfaces) == 0 and len(self.complements) == 0:
            raise IllegalState(
                f"Cell {self.number} has no surfaces nor complemented cells attached to it"
            )
        if len(self.geometry_logic_string) == 0:
            raise IllegalState(f"Cell {self.number} has no geometry defined")

    def format_for_mcnp_input(self, mcnp_version):
        self.validate()
        self._update_values()
        return self._tree.format()

    def link_to_problem(self, problem):
        super().link_to_problem(problem)
<<<<<<< HEAD
        for attr, _ in Cell._INPUTS_TO_PROPERTY.values():
            input = getattr(self, attr, None)
            if input:
                input.link_to_problem(problem)
=======
        self.complements.link_to_problem(problem)
        self.surfaces.link_to_problem(problem)
        for attr, _ in Cell._CARDS_TO_PROPERTY.values():
            card = getattr(self, attr, None)
            if card:
                card.link_to_problem(problem)
>>>>>>> ae1c6073

    def __str__(self):
        if self.material:
            mat_num = self.material.number
        else:
            mat_num = 0
        if self._density:
            if self.is_atom_dens:
                units = "g/cm3"
            else:
                units = "atom/b-cm"
            dens_str = f"DENS: {self._density} {units}"
        else:
            dens_str = "DENS: None"
        ret = f"CELL: {self.number}, mat: {mat_num}, {dens_str}"
        if self.universe and self.universe.number != 0:
            ret += f", universe: {self.universe.number}"
        if self.fill.universe:
            ret += f", filled by: {self.fill.universe}"

        return ret

    def __repr__(self):
        ret = f"CELL: {self.number} \n"
        if self.material:
            ret += str(self.material) + "\n"
        else:
            ret += "Void material \n"
        if self._density:
            ret += f"density: {self._density} "
            if self._is_atom_dens:
                ret += "atom/b-cm\n"
            else:
                ret += "g/cc\n"
        for surface in self._surfaces:
            ret += str(surface) + "\n"
        ret += "\n"
        return ret

    def __lt__(self, other):
        return self.number < other.number<|MERGE_RESOLUTION|>--- conflicted
+++ resolved
@@ -1,19 +1,11 @@
 import itertools
 from mcnpy.cells import Cells
-<<<<<<< HEAD
 from mcnpy.data_inputs import importance, volume
 from mcnpy.data_inputs.data_parser import PREFIX_MATCHES
 from mcnpy.input_parser.cell_parser import CellParser
 from mcnpy.errors import *
 from mcnpy.mcnp_object import MCNP_Object
 from mcnpy.data_inputs.material import Material
-=======
-from mcnpy.data_cards import fill, importance, lattice_card, universe_card, volume
-from mcnpy.data_cards.data_parser import PREFIX_MATCHES
-from mcnpy.errors import *
-from mcnpy.numbered_mcnp_card import Numbered_MCNP_Card
-from mcnpy.data_cards.material import Material
->>>>>>> ae1c6073
 from mcnpy.surfaces.surface import Surface
 from mcnpy.surface_collection import Surfaces
 from mcnpy.universe import Universe
@@ -22,7 +14,6 @@
 import numbers
 
 
-<<<<<<< HEAD
 def _number_validator(self, number):
     if number <= 0:
         raise ValueError("number must be > 0")
@@ -30,10 +21,7 @@
         self._problem.cells.check_number(number)
 
 
-class Cell(MCNP_Object):
-=======
 class Cell(Numbered_MCNP_Card):
->>>>>>> ae1c6073
     """
     Object to represent a single MCNP cell defined in CGS.
 
@@ -72,18 +60,7 @@
     }
     _parser = CellParser()
 
-<<<<<<< HEAD
-    def __init__(self, input=None, comment=None):
-        """
-        :param input: the input for the cell definition
-        :type input: Input
-        :param comment: the Comment block that preceded this blog if any.
-        :type comment: Comment
-        """
-=======
-    def __init__(self, input_card=None, comment=None):
-        super().__init__(input_card, comment)
->>>>>>> ae1c6073
+    def __init__(self, input_card=None, comments=None):
         self._material = None
         self._old_number = None
         self._load_blank_modifiers()
@@ -94,7 +71,7 @@
         self._complements = Cells()
         self._old_complement_numbers = set()
         self._number = -1
-        super().__init__(input, self._parser, comment)
+        super().__init__(input, self._parser, comments)
         if input:
             self._old_number = self._tree["cell_num"]
             self._number = self._old_number
@@ -417,11 +394,9 @@
 
         :rtype: Surfaces
         """
-<<<<<<< HEAD
-        pass
-=======
         return self._surfaces
 
+    # TODO
     @surfaces.setter
     def surfaces(self, surfs):
         if type(surfs) not in [Surfaces, list]:
@@ -435,7 +410,6 @@
         self._surfaces = surfs
         if self._problem:
             self._surfaces.link_to_problem(self._problem)
->>>>>>> ae1c6073
 
     @property
     def old_surface_numbers(self):
@@ -456,29 +430,6 @@
         return self._old_complement_numbers
 
     @property
-<<<<<<< HEAD
-=======
-    def geometry_logic_string(self):
-        """
-        The original geoemtry input string for the cell.
-
-        .. warning::
-            This will be deprecated and completely removed in version 0.1.5.
-
-        :returns: the geometry logic string for this cell.
-        :rtype: str
-        """
-        return self._geometry_logic_string
-
-    @geometry_logic_string.setter
-    def geometry_logic_string(self, string):
-        if not isinstance(string, str):
-            raise TypeError("geometry_logic_string must a string")
-        self._mutated = True
-        self._geometry_logic_string = string
-
-    @property
->>>>>>> ae1c6073
     def parameters(self):
         """
         A dictionary of the additional parameters for the object.
@@ -577,83 +528,6 @@
                         "Cell", self.number, "Complement Cell", complement_number
                     )
 
-<<<<<<< HEAD
-=======
-    def update_geometry_logic_string(self):
-        """
-        Updates the geometry logic string with new surface numbers.
-
-        This is a bit of a hacky temporary solution while true boolean logic is implemented.
-
-        .. warning::
-            This will be deprecated and removed in version 0.1.5
-
-        """
-        matching_surfaces = {}
-        matching_complements = {}
-        for cell in self.complements:
-            if cell.old_number:
-                matching_complements[cell.old_number] = cell.number
-            else:
-                matching_complements[cell.number] = cell.number
-        for surface in self.surfaces:
-            if surface.old_number:
-                matching_surfaces[surface.old_number] = surface.number
-            else:
-                matching_surfaces[surface.number] = surface.number
-        self._update_geometry_logic_by_map(matching_surfaces, matching_complements)
-
-    def _update_geometry_logic_by_map(
-        self, mapping_surface_dict, mapping_complement_dict
-    ):
-        """Updates geometry logic string based on a map.
-
-        .. warning::
-            This will be deprecated and removed in version 0.1.5
-
-        :param mapping_surface_dict: A dict mapping the old surface number to the new one. The key is the old one.
-        :type mapping_dict: dict
-        :param mapping_complement_dict: A dict mapping the old cell number to the new one. The key is the old one.
-        :type mapping_complement_dict: dict
-        """
-        # make sure all numbers are surrounded by non-digit chars
-        pad_string = " " + self.geometry_logic_string + " "
-        # need to move all numbers to outside of feasible numbers first, before moving numbers around
-        # it's possible when shifting numbers by a little to have an
-        # overlap between the set of old and new numbers
-        temp_numbers = itertools.count(start=int(1e8))
-        temp_cells = {}
-        temp_surfaces = {}
-        for is_final_pass in [False, True]:
-            for complement in mapping_complement_dict:
-                if is_final_pass:
-                    old_num = temp_cells[complement]
-                    new_num = mapping_complement_dict[complement]
-                else:
-                    old_num = complement
-                    new_num = next(temp_numbers)
-                    temp_cells[complement] = new_num
-                pad_string = re.sub(
-                    rf"#{old_num}(\D)",
-                    r"#{new_num}\g<1>".format(new_num=new_num),
-                    pad_string,
-                )
-            for surface in mapping_surface_dict:
-                if is_final_pass:
-                    old_num = temp_surfaces[surface]
-                    new_num = mapping_surface_dict[surface]
-                else:
-                    old_num = surface
-                    new_num = next(temp_numbers)
-                    temp_surfaces[surface] = new_num
-                pad_string = re.sub(
-                    rf"([^#\d]){old_num}(\D)",
-                    r"\g<1>{new_num}\g<2>".format(new_num=new_num),
-                    pad_string,
-                )
-        self._geometry_logic_string = pad_string
-
->>>>>>> ae1c6073
     def remove_duplicate_surfaces(self, deleting_dict):
         """Updates old surface numbers to prepare for deleting surfaces.
 
@@ -689,9 +563,6 @@
 
     @property
     def modifier_block_print_changed(self):
-<<<<<<< HEAD
-        for attr, _ in Cell._INPUTS_TO_PROPERTY.values():
-=======
         """
         Whether or not the print style of the cell modifiers has changed.
 
@@ -701,7 +572,6 @@
         :rtype: bool
         """
         for attr, _ in Cell._CARDS_TO_PROPERTY.values():
->>>>>>> ae1c6073
             if hasattr(self, attr):
                 if getattr(self, attr).has_changed_print_style:
                     return True
@@ -739,19 +609,12 @@
 
     def link_to_problem(self, problem):
         super().link_to_problem(problem)
-<<<<<<< HEAD
+        self.complements.link_to_problem(problem)
+        self.surfaces.link_to_problem(problem)
         for attr, _ in Cell._INPUTS_TO_PROPERTY.values():
             input = getattr(self, attr, None)
             if input:
                 input.link_to_problem(problem)
-=======
-        self.complements.link_to_problem(problem)
-        self.surfaces.link_to_problem(problem)
-        for attr, _ in Cell._CARDS_TO_PROPERTY.values():
-            card = getattr(self, attr, None)
-            if card:
-                card.link_to_problem(problem)
->>>>>>> ae1c6073
 
     def __str__(self):
         if self.material:
