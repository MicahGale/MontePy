import itertools
from mcnpy.errors import *
from mcnpy.mcnp_card import MCNP_Card
from mcnpy.data_cards.material import Material
from mcnpy.surfaces.surface import Surface
from mcnpy.utilities import *
import re


class Cell(MCNP_Card):
    """
    Object to represent a single MCNP cell defined in CGS.

    """

    def __init__(self, input_card=None, comment=None):
        """
        :param input_card: the Card input for the cell definition
        :type input_card: Card
        :param comment: the Comment block that preceded this blog if any.
        :type comment: Comment
        """
<<<<<<< HEAD
        super().__init__(input_card, comment)
        self.__surfaces = []
        self.__old_surface_numbers = []
        self.__complements = []
        self.__old_complement_numbers = []
        self.__parameters = {}
        self.__old_cell_number = None
        self.__old_mat_number = None
        self.__material = None
=======
        super().__init__(comment)
        self._material = None
        self._old_cell_number = None
        self._old_mat_number = None
        self._geometry_logic_string = None
        self._density = None
        self._surfaces = []
        self._old_surface_numbers = []
        self._complements = []
        self._old_complement_numbers = []
        self._parameters = {}
>>>>>>> b2501d94
        if input_card:
            words = input_card.words
            i = 0
            # cell number
            try:
                cell_num = int(words[i])
                self._old_cell_number = cell_num
                self._cell_number = cell_num
                i += 1
            except ValueError:
                raise MalformedInputError(
                    input_card, f"{words[0]} can not be parsed as a cell number."
                )
            if words[i].lower() == "like":
                raise UnsupportedFeature(
                    "Currently the LIKE option in cell cards is unsupported"
                )
            # material
            try:
                mat_num = int(words[i])
                self._old_mat_number = mat_num
                i += 1

            except ValueError:
                raise MalformedInputError(
                    input_card, f"{words[1]} can not be parsed as a material number."
                )
            # density
            if mat_num > 0:
                try:
                    density = fortran_float(words[i])
                    self._density = abs(density)
                    i += 1
                    if density > 0:
                        self._is_atom_dens = True
                    else:
                        self._is_atom_dens = False

                except ValueError:
                    raise MalformedInputError(
                        input_card,
                        f"{words[2]} can not be parsed as a material density.",
                    )
            j, param_found = self._parse_geometry(i, words)
            if param_found:
                self._parse_importance(i, j, words)

    def _parse_geometry(self, i, words):
        """
        Parses the cell's geometry definition, and stores it

        :param words: list of the input card words
        :type words: list
        :param i: the index of the first geometry word
        :type i: int
        :returns: a tuple of j, param_found, j+ i = the index of the first non-geometry word,
                and param_found is True is cell parameter inputs are found
        """
        non_surface_finder = re.compile("[a-zA-Z]")
        surface_finder = re.compile("[^#]*?(\d+)")
        cell_finder = re.compile("#(\d+)")
        geometry_string = ""
        param_found = False
        for j, word in enumerate(words[i:]):
            if non_surface_finder.search(word):
                param_found = True
                break
            else:
                geometry_string += word + " "
                match = cell_finder.match(word)
                if match:
                    self._old_complement_numbers.append(int(match.group(1)))
                else:
                    for surface in surface_finder.findall(word):
                        self._old_surface_numbers.append(int(surface))
        self._geometry_logic_string = geometry_string
        return (j, param_found)

    def _parse_importance(self, i, j, words):
        params_string = " ".join(words[i + j :])
        self._parameters = {}
        fragments = params_string.split("=")
        key = ""
        next_key = ""
        value = ""
        for i, fragment in enumerate(fragments):
            fragment = fragment.split()
            if i == 0:
                key = fragment[0]
            elif i == len(fragments) - 1:
                if next_key:
                    key = next_key
                value = fragment[0]
            else:
                if next_key:
                    key = next_key
                value = fragment[0:-1]
                next_key = fragment[-1]
            if key and value:
                self._parameters[key.upper()] = "".join(value)

    @property
    def old_cell_number(self):
        """
        The original cell number provided in the input file

        :rtype: int
        """
        return self._old_cell_number

    @property
    def cell_number(self):
        """
        The current cell number that will be written out to a new input.

        :rtype: int
        """
        return self._cell_number

    @cell_number.setter
    def cell_number(self, number):
        assert isinstance(number, int)
        assert number > 0
<<<<<<< HEAD
        self._mutated = True
        self.__cell_number = number
=======
        self._cell_number = number
>>>>>>> b2501d94

    @property
    def material(self):
        """
        The Material object for the cell.

        If the material is None this is considered to be voided.
        :rtype: Material
        """
        return self._material

    @material.setter
    def material(self, mat=None):
        if mat:
            assert isinstance(mat, Material)
<<<<<<< HEAD
        self._mutated = True
        self.__material = mat
=======
        self._material = mat
>>>>>>> b2501d94

    @property
    def density(self):
        """
        The density of the material in the cell.

        :rtype: float
        """
        return self._density

    @density.setter
    def density(self, density_tuple):
        """
        :param density_tuple: A tuple of the density, and is_atom_dens
        :type density_tuple:
            :param density: the density of the material [a/b-cm] or [g/cc]
            :type density: float
            :param is_atom_dens: if True the density is atom density
            :type is_atom_dens: bool
        """
        density, is_atom_dens = density_tuple
        assert isinstance(density, float)
        assert isinstance(is_atom_dens, bool)
<<<<<<< HEAD
        self._mutated = True
        self.__density = density
        self.__is_atom_dens = is_atom_dens
=======
        self._density = density
        self._is_atom_dens = is_atom_dens
>>>>>>> b2501d94

    @property
    def is_atom_dens(self):
        """
        Whether or not the density is in atom density [a/b-cm].

        True means it is in atom density, false means mass density [g/cc]
        """
        return self._is_atom_dens

    @property
    def old_mat_number(self):
        """
        The material number provided in the original input file
        """
        return self._old_mat_number

    @property
    def surfaces(self):
        """
        List of the Surface objects associated with this cell.

        This list does not convey any of the CGS Boolean logic
        :rtype: list
        """
        return self._surfaces

    @surfaces.setter
    def surfaces(self, surfs):
        assert isinstance(surfs, list)
        for surf in surfs:
            assert isinstance(surf, Surface)
<<<<<<< HEAD
        self._mutated = True
        self.__surfaces = surfs
=======
        self._surfaces = surfs
>>>>>>> b2501d94

    @property
    def old_surface_numbers(self):
        """
        List of the surface numbers specified in the original input file.

        :rtype: list
        """
        return self._old_surface_numbers

    @property
    def old_complement_numbers(self):
        """
        List of the cell numbers that this is a complement of.

        :rtype: list
        """
        return self._old_complement_numbers

    @property
    def geometry_logic_string(self):
        """
        The original surface input for the cell

        :rtype: str
        """
        return self._geometry_logic_string

    @geometry_logic_string.setter
    def geometry_logic_string(self, string):
        assert isinstance(string, str)
<<<<<<< HEAD
        self._mutated = True
        self.__geometry_logic_string = string
=======
        self._geometry_logic_string = string
>>>>>>> b2501d94

    @property
    def parameters(self):
        """
        A dictionary of the additional parameters for the cell.

        e.g.: Universes, and imp:n
        """
        return self._parameters

    @property
    def complements(self):
        """
        The Cell objects that this cell is a complement of
        """
        return self._complements

    @complements.setter
    def complements(self, complements):
        assert isinstance(complements, list)
        for cell in complements:
            assert isinstance(cell, Cell)
<<<<<<< HEAD
        self._mutated = True
        self.__complements = complements
=======
        self._complements = complements
>>>>>>> b2501d94

    def update_pointers(self, cell_dict, material_dict, surface_dict):
        """
        Attaches this object to the appropriate objects for surfaces and materials.

        :param material_dict: a dictionary mapping the material number to the Material object.
        :type material_dict: dict
        :param surface_dict: a dictionary mapping the surface number to the Surface object.
        :type surface_dict: dict
        """
        self._surfaces = []
        self._complements = []
        if self._old_mat_number is not None:
            if self._old_mat_number > 0:
                try:
                    self._material = material_dict[self._old_mat_number]
                except KeyError:
                    raise BrokenObjectLinkError(
                        "Cell", self.cell_number, "Material", self.old_mat_number
                    )
            else:
                self._material = None

        if self._old_surface_numbers:
            for surface_number in self._old_surface_numbers:
                try:
                    self._surfaces.append(surface_dict[surface_number])
                except KeyError:
                    raise BrokenObjectLinkError(
                        "Cell", self.cell_number, "Surface", surface_number
                    )

        if self._old_complement_numbers:
            for complement_number in self._old_complement_numbers:
                try:
                    self._complements.append(cell_dict[complement_number])
                except KeyError:
                    raise BrokenObjectLinkError(
                        "Cell", self.cell_number, "Complement Cell", complement_number
                    )

    def update_geometry_logic_string(self):
        """
        Updates the geometry logic string with new surface numbers.

        This is a bit of a hacky temporary solution while true boolean logic is implemented.
        """
        matching_surfaces = {}
        matching_complements = {}
        for cell in self.complements:
            if cell.old_cell_number:
                matching_complements[cell.old_cell_number] = cell.cell_number
            else:
                matching_complements[cell.cell_number] = cell.cell_number
        for surface in self.surfaces:
            if surface.old_surface_number:
                matching_surfaces[surface.old_surface_number] = surface.surface_number
            else:
                matching_surfaces[surface.surface_number] = surface.surface_number
        self._update_geometry_logic_by_map(matching_surfaces, matching_complements)

    def _update_geometry_logic_by_map(
        self, mapping_surface_dict, mapping_complement_dict
    ):
        """Updates geometry logic string based on a map.

        :param mapping_surface_dict: A dict mapping the old surface number to the new one. The key is the old one.
        :type mapping_dict: dict
        :param mapping_complement_dict: A dict mapping the old cell number to the new one. The key is the old one.
        :type mapping_complement_dict: dict
        """
        # make sure all numbers are surrounded by non-digit chars
        pad_string = " " + self.geometry_logic_string + " "
        # need to move all numbers to outside of feasible numbers first, before moving numbers around
        # it's possible when shifting numbers by a little to have an
        # overlap between the set of old and new numbers
        temp_numbers = itertools.count(start=int(1e8))
        temp_cells = {}
        temp_surfaces = {}
        for is_final_pass in [False, True]:
            for complement in mapping_complement_dict:
                if is_final_pass:
                    old_num = temp_cells[complement]
                    new_num = mapping_complement_dict[complement]
                else:
                    old_num = complement
                    new_num = next(temp_numbers)
                    temp_cells[complement] = new_num
                pad_string = re.sub(
                    f"#{old_num}(\D)",
                    r"#{new_num}\g<1>".format(new_num=new_num),
                    pad_string,
                )
            for surface in mapping_surface_dict:
                if is_final_pass:
                    old_num = temp_surfaces[surface]
                    new_num = mapping_surface_dict[surface]
                else:
                    old_num = surface
                    new_num = next(temp_numbers)
                    temp_surfaces[surface] = new_num
                pad_string = re.sub(
                    f"([^#\d]){old_num}(\D)",
                    r"\g<1>{new_num}\g<2>".format(new_num=new_num),
                    pad_string,
                )
        self._geometry_logic_string = pad_string

    def remove_duplicate_surfaces(self, deleting_dict):
        """Updates old surface numbers to prepare for deleting surfaces.

        Note: update_pointers must be ran again.
        :param deleting_dict: a dict of the surfaces to delete.
            The key is the old surface, and the value is the new one.
        :type deleting_dict: dict
        """
        will_update = False
        for dead_surface in deleting_dict:
            if dead_surface in self.surfaces:
                will_update = True
                break
        if will_update:
            self._mutated = True
            # force logic string to known state
            self.update_geometry_logic_string()
            matching_surfaces = {}
            for dead_surface in deleting_dict:
                if dead_surface in self.surfaces:
                    matching_surfaces[dead_surface.surface_number] = deleting_dict[
                        dead_surface
                    ].surface_number
                    old_old = dead_surface.old_surface_number
                    new_old = deleting_dict[dead_surface].old_surface_number
                    self._old_surface_numbers = [
                        new_old if item == old_old else item
                        for item in self._old_surface_numbers
                    ]
            self._update_geometry_logic_by_map(matching_surfaces, {})

    def format_for_mcnp_input(self, mcnp_version):
        mutated = self.mutated
        if not mutated:
            if self.material:
                mutated = self.material.mutated
            for surf in self.surfaces:
                if surf.mutated:
                    mutated = True
                    break
        ret = super().format_for_mcnp_input(mcnp_version)
        if mutated:
            self.update_geometry_logic_string()
            buffList = [str(self.cell_number)]
            if self.material:
                buffList.append(str(self.material.material_number))
                dens = 0
                if self.is_atom_dens:
                    dens = self.density
                else:
                    dens = -self.density
                buffList.append(f"{dens:.4g}")
            else:
                buffList.append("0")
            ret += Cell.wrap_words_for_mcnp(buffList, mcnp_version, True)
            ret += Cell.wrap_string_for_mcnp(
                self.geometry_logic_string, mcnp_version, False
            )
            if self.parameters:
                strings = []
                for key, value in self.parameters.items():
                    if isinstance(value, list):
                        value = " ".join(value)
                    strings.append(f"{key}={value}")
                ret += Cell.wrap_words_for_mcnp(strings, mcnp_version, False)
        else:
            ret += self.input_lines
        return ret

    def __str__(self):
        ret = f"CELL: {self._cell_number} \n"
        ret += str(self._material) + "\n"
        if self.density:
            ret += f"density: {self._density} "
            if self._is_atom_dens:
                ret += "atom/b-cm"
            else:
                ret += "g/cc"
        for surface in self._surfaces:
            ret += str(surface) + "\n"
        ret += "\n"
        return ret

    def __lt__(self, other):
        return self.cell_number < other.cell_number

    def __repr__(self):
        return self.__str__()<|MERGE_RESOLUTION|>--- conflicted
+++ resolved
@@ -20,18 +20,7 @@
         :param comment: the Comment block that preceded this blog if any.
         :type comment: Comment
         """
-<<<<<<< HEAD
         super().__init__(input_card, comment)
-        self.__surfaces = []
-        self.__old_surface_numbers = []
-        self.__complements = []
-        self.__old_complement_numbers = []
-        self.__parameters = {}
-        self.__old_cell_number = None
-        self.__old_mat_number = None
-        self.__material = None
-=======
-        super().__init__(comment)
         self._material = None
         self._old_cell_number = None
         self._old_mat_number = None
@@ -42,7 +31,6 @@
         self._complements = []
         self._old_complement_numbers = []
         self._parameters = {}
->>>>>>> b2501d94
         if input_card:
             words = input_card.words
             i = 0
@@ -166,12 +154,8 @@
     def cell_number(self, number):
         assert isinstance(number, int)
         assert number > 0
-<<<<<<< HEAD
-        self._mutated = True
-        self.__cell_number = number
-=======
+        self._mutated = True
         self._cell_number = number
->>>>>>> b2501d94
 
     @property
     def material(self):
@@ -187,12 +171,8 @@
     def material(self, mat=None):
         if mat:
             assert isinstance(mat, Material)
-<<<<<<< HEAD
-        self._mutated = True
-        self.__material = mat
-=======
+        self._mutated = True
         self._material = mat
->>>>>>> b2501d94
 
     @property
     def density(self):
@@ -216,14 +196,9 @@
         density, is_atom_dens = density_tuple
         assert isinstance(density, float)
         assert isinstance(is_atom_dens, bool)
-<<<<<<< HEAD
-        self._mutated = True
-        self.__density = density
-        self.__is_atom_dens = is_atom_dens
-=======
+        self._mutated = True
         self._density = density
         self._is_atom_dens = is_atom_dens
->>>>>>> b2501d94
 
     @property
     def is_atom_dens(self):
@@ -256,12 +231,8 @@
         assert isinstance(surfs, list)
         for surf in surfs:
             assert isinstance(surf, Surface)
-<<<<<<< HEAD
-        self._mutated = True
-        self.__surfaces = surfs
-=======
+        self._mutated = True
         self._surfaces = surfs
->>>>>>> b2501d94
 
     @property
     def old_surface_numbers(self):
@@ -293,12 +264,8 @@
     @geometry_logic_string.setter
     def geometry_logic_string(self, string):
         assert isinstance(string, str)
-<<<<<<< HEAD
-        self._mutated = True
-        self.__geometry_logic_string = string
-=======
+        self._mutated = True
         self._geometry_logic_string = string
->>>>>>> b2501d94
 
     @property
     def parameters(self):
@@ -321,12 +288,8 @@
         assert isinstance(complements, list)
         for cell in complements:
             assert isinstance(cell, Cell)
-<<<<<<< HEAD
-        self._mutated = True
-        self.__complements = complements
-=======
+        self._mutated = True
         self._complements = complements
->>>>>>> b2501d94
 
     def update_pointers(self, cell_dict, material_dict, surface_dict):
         """
