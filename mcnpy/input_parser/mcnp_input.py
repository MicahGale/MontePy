from abc import ABC, abstractmethod
import math
from mcnpy.errors import *
from mcnpy.input_parser.block_type import BlockType
from mcnpy.input_parser.constants import BLANK_SPACE_CONTINUE, get_max_line_length
from mcnpy.input_parser.read_parser import ReadParser
from mcnpy.input_parser.tokens import MCNP_Lexer
import re


class Jump:
    """
     Class to represent a default entry represented by a "jump".


    |     I get up and nothing gets me down
    |     You got it tough, I've seen the toughest around
    |     And I know, baby, just how you feel
    |     You gotta roll with the punches to get to what's real

    |     Oh, can't you see me standing here?
    |     I got my back against the record machine
    |     I ain't the worst that you've seen
    |     Oh, can't you see what I mean?

    |    Ah, might as well ...
    """

    def __str__(self):
        return "J"

    def __repr__(self):
        return f"Jump: {hex(id(self))}"

    def __bool__(self):
        raise TypeError("Jump doesn't have a truthiness or falsiness")

    def __eq__(self, other):
        return type(self) == type(other)


class ParsingNode(ABC):
    """
<<<<<<< HEAD
    Object to represent a single coherent MCNP input, such as an input.
=======
    Object to represent a single coherent MCNP input, such as a card.

    :param input_lines: the lines read straight from the input file.
    :type input_lines: list
>>>>>>> ae1c6073
    """

    def __init__(self, input_lines):
        if not isinstance(input_lines, list):
            raise TypeError("input_lines must be a list")
        for line in input_lines:
            if not isinstance(line, str):
                raise TypeError(f"element: {line} in input_lines must be a string")
        self._input_lines = input_lines
        self._mutated = False

    @property
    def input_lines(self):
        """The lines of the input read straight from the input file

        :rtype: list
        """
        return self._input_lines

    @property
    def input_text(self):
        return "\n".join(self.input_lines)

    @property
    def mutated(self):
        """If true this input has been mutated by the user, and needs to be formatted

        :rtype: bool
        """
        return self._mutated

    @abstractmethod
    def format_for_mcnp_input(self, mcnp_version):
        """
        Creates a string representation of this input that can be
        written to file.

        :param mcnp_version: The tuple for the MCNP version that must be exported to.
        :type mcnp_version: tuple
        :return: a list of strings for the lines that this input will occupy.
        :rtype: list
        """
        pass


class Input(ParsingNode):
    """
<<<<<<< HEAD
    Represents a single MCNP "Input" e.g. a single cell definition.
=======
    Represents a single MCNP "card" e.g. a single cell definition.

    :param input_lines: the lines read straight from the input file.
    :type input_lines: list
    :param block_type: An enum showing which of three MCNP blocks this was inside of.
    :type block_type: BlockType
>>>>>>> ae1c6073
    """

    SPECIAL_COMMENT_PREFIXES = ["fc", "sc"]
    """Prefixes for special comments like tally comments.
    
    :rtype: list
    """

    def __init__(self, input_lines, block_type):
        super().__init__(input_lines)
        if not isinstance(block_type, BlockType):
            raise TypeError("block_type must be BlockType")
        self._block_type = block_type

    def __str__(self):
        return f"INPUT: {self._block_type}"

    def __repr__(self):
<<<<<<< HEAD
        return f"INPUT: {self._block_type}: {self.input_lines}"
=======
        return f"CARD: {self._block_type}: {self._words}"

    @property
    def words(self):
        """
        A list of the string representation of the words for the card definition.

        For example a material definition may contain: 'M10', '10001.70c', '0.1'

        :rtype: list
        """
        return self._words
>>>>>>> ae1c6073

    @property
    def block_type(self):
        """
        Enum representing which block of the MCNP input this came from.

        :rtype: BlockType
        """
        return self._block_type

    def format_for_mcnp_input(self, mcnp_version):
        pass

    def tokenize(self):
        lexer = MCNP_Lexer()
        for token in lexer.tokenize(self.input_text):
            yield token

<<<<<<< HEAD

def parse_input_shortcuts(words, input=None):
=======
def parse_card_shortcuts(words, card=None):
    """
    Parses MCNP input shortcuts.

    E.g., ``2R``, ``1 10I 100``, ``2J``

    Returns a list of strings with all shortcuts decompressed or changed out.
    Jumps will be changed to :class:`mcnpy.input_parser.mcnp_input.Jump`.

    :param words: the list of strings or "words".
    :type words: list
    :returns: modified version of words with all compressions expanded.
    :rtype: list
    """
>>>>>>> ae1c6073
    number_parser = re.compile(r"(\d+\.*\d*[e\+\-]*\d*)")
    ret = []
    for i, word in enumerate(words):
        if i == 0:
            ret.append(word)
            continue
        letters = "".join(c for c in word if c.isalpha()).lower()
        if len(letters) >= 1:
            number = number_parser.search(word)
            if number:
                number = float(number.group(1))
            if letters == "r":
                try:
                    last_val = ret[-1]
                    assert (
                        not isinstance(last_val, Jump) and last_val and len(ret) > 1
                    )  # force last_val to be truthy
                    if number:
                        number = int(number)
                    else:
                        number = 1
                    ret += [last_val] * number
                except (IndexError, AssertionError) as e:
                    raise MalformedInputError(
                        input, "The repeat shortcut must come after a value"
                    )
            elif letters == "i":
                try:

                    begin = float(number_parser.search(ret[-1]).group(1))
                    for char in ["i", "m", "r", "i", "log"]:
                        if char in words[i + 1].lower():
                            raise IndexError

                    end = float(number_parser.search(words[i + 1]).group(1))
                    if number:
                        number = int(number)
                    else:
                        number = 1
                    spacing = (end - begin) / (number + 1)
                    for i in range(number):
                        new_val = begin + spacing * (i + 1)
                        ret.append(f"{new_val:g}")
                except (IndexError, TypeError, ValueError, AttributeError) as e:
                    raise MalformedInputError(
                        input,
                        "The interpolate shortcut must come between two values",
                    )
            elif letters == "m":
                try:
                    last_val = float(number_parser.search(ret[-1]).group(1))
                    if number is None:
                        raise MalformedInputError(
                            input,
                            "The multiply shortcut must have a multiplying value",
                        )
                    new_val = number * last_val
                    ret.append(f"{new_val:g}")

                except (IndexError, TypeError, ValueError, AttributeError) as e:
                    raise MalformedInputError(
                        input, "The multiply shortcut must come after a value"
                    )

            elif letters == "j":
                if number:
                    number = int(number)
                else:
                    number = 1
                ret += [Jump()] * number
            elif letters in {"ilog", "log"}:
                try:
                    begin = math.log(float(number_parser.search(ret[-1]).group(1)), 10)
                    end = math.log(
                        float(number_parser.search(words[i + 1]).group(1)), 10
                    )
                    if number:
                        number = int(number)
                    else:
                        number = 1
                    spacing = (end - begin) / (number + 1)
                    for i in range(number):
                        new_val = 10 ** (begin + spacing * (i + 1))
                        ret.append(f"{new_val:g}")

                except (IndexError, TypeError, ValueError, AttributeError) as e:
                    raise MalformedInputError(
                        input,
                        "The log interpolation shortcut must come between two values",
                    )
            else:
                ret.append(word)
        else:
            ret.append(word)
    return ret


class ReadInput(Input):
    """
<<<<<<< HEAD
    A input for the read input that reads another input file
=======
    A card for the read card that reads another input file

    :param input_lines: the lines read straight from the input file.
    :type input_lines: list
    :param block_type: An enum showing which of three MCNP blocks this was inside of.
    :type block_type: BlockType
>>>>>>> ae1c6073
    """

    _parser = ReadParser()

    def __init__(self, input_lines, block_type):
        super().__init__(input_lines, block_type)
        parse_result = self._parser.parse(self.tokenize())
        if not parse_result:
            raise ValueError("Not a valid Read Input")
        self._tree = parse_result
        self._parameters = self._tree["parameters"]

    @property
    def file_name(self):
        """
<<<<<<< HEAD
        The relative path to the filename specified in this read input.
=======
        The relative path to the filename specified in this read card.

>>>>>>> ae1c6073
        :rtype: str
        """
        return self._parameters["file"]

    def __str__(self):
        return f"READ INPUT: Block_Type: {self.block_type}"

    def __repr__(self):
        return f"READ INPUT: {self._block_type}: {self._tree.nodes}"


class Comment(ParsingNode):
    """
    Object to represent a full line comment in an MCNP problem.

    This represents only ``C`` style comments and not ``$`` style comments.

    :param input_lines: the lines read straight from the input file.
    :type input_lines: list
    :param card_line: The line number in a parent input card where this Comment appeared
    :type card_line: int
    """

<<<<<<< HEAD
    def __init__(self, input_lines, input_line_num=0):
        """
        :param input_lines: the lines read straight from the input file.
        :type input_lines: list
        :param input_line_num: The line number in a parent input input where this Comment appeared
        :type input_line_num: int
        """
=======
    def __init__(self, input_lines, card_line=0):
>>>>>>> ae1c6073
        super().__init__(input_lines)
        buff = []
        for line in input_lines:
            fragments = re.split(
                rf"^\s{{0,{BLANK_SPACE_CONTINUE-1}}}C\s", line, flags=re.I
            )
            if len(fragments) > 1:
                comment_line = fragments[1].rstrip()
            else:
                comment_line = ""
            buff.append(comment_line)
        self._lines = buff
        self._cutting = False
        self._input_line_num = input_line_num

    def __str__(self):
        return f"COMMENT: {len(self._lines)} lines"

    def __repr__(self):
        ret = "COMMENT:\n"
        for line in self._lines:
            ret += line + "\n"
        return ret

    @property
    def lines(self):
        """
        The lines of input in this comment block.

        Each entry is a string of that line in the message block.
        The comment beginning "C " has been stripped out

        :rtype: list
        """
        return self._lines

    def format_for_mcnp_input(self, mcnp_version):
        line_length = get_max_line_length(mcnp_version)
        ret = []
        for line in self.lines:
            ret.append("C " + line[0 : line_length - 3])
        return ret

    @property
    def is_cutting_comment(self):
        """
<<<<<<< HEAD
        Whether or not this Comment "cuts" an input input.
=======
        Whether or not this Comment "cuts" an input card.

        :rtype: bool
>>>>>>> ae1c6073
        """
        return self._cutting

    @property
    def input_line_num(self):
        """
<<<<<<< HEAD
        Which line of the parent input this comment came from.
=======
        Which line of the parent card this comment came from.

        :rtype: int
>>>>>>> ae1c6073
        """
        return self._input_line_num

    def snip(self):
        """
        Set this Comment to be a cutting comment.
        """
        self._cutting = True


class Message(ParsingNode):
    """
    Object to represent an MCNP message.

    These are blocks at the beginning of an input that are printed in the output.

    :param input_lines: the lines read straight from the input file.
    :type input_lines: list
    :param lines: the strings of each line in the message block
    :type lines: list
    """

    def __init__(self, input_lines, lines):
        super().__init__(input_lines)
        if not isinstance(lines, list):
            raise TypeError("lines must be a list")
        for line in lines:
            if not isinstance(line, str):
                raise TypeError(f"line {line} in lines must be a string")
        buff = []
        for line in lines:
            buff.append(line.rstrip())
        self._lines = buff

    def __str__(self):
        return f"MESSAGE: {len(self._lines)} lines"

    def __repr__(self):
        ret = "MESSAGE:\n"
        for line in self._lines:
            ret += line + "\n"
        return ret

    @property
    def lines(self):
        """
        The lines of input for the message block.

        Each entry is a string of that line in the message block

        :rtype: list
        """
        return self._lines

    def format_for_mcnp_input(self, mcnp_version):
        ret = []
        line_length = get_max_line_length(mcnp_version)
        for i, line in enumerate(self.lines):
            if i == 0:
                ret.append("MESSAGE: " + line[0 : line_length - 10])
            else:
                ret.append(line[0 : line_length - 1])
        ret.append("")
        return ret


class Title(ParsingNode):
    """
    Object to represent the title for an MCNP problem

    :param input_lines: the lines read straight from the input file.
    :type input_lines: list
    :param title: The string for the title of the problem.
    :type title: str
    """

    def __init__(self, input_lines, title):
        """
        :param input_lines: the lines read straight from the input file.
        :type input_lines: list
        :param title: The string for the title of the problem.
        :type title: str
        """
        super().__init__(input_lines)
        if not isinstance(title, str):
            raise TypeError("title must be a string")
        self._title = title.rstrip()

    @property
    def title(self):
        """The string of the title set for this problem

        :rtype: str
        """
        return self._title

    def __str__(self):
        return f"TITLE: {self._title}"

    def format_for_mcnp_input(self, mcnp_version):
        line_length = 0
        line_length = get_max_line_length(mcnp_version)
        return [self.title[0 : line_length - 1]]<|MERGE_RESOLUTION|>--- conflicted
+++ resolved
@@ -41,14 +41,10 @@
 
 class ParsingNode(ABC):
     """
-<<<<<<< HEAD
     Object to represent a single coherent MCNP input, such as an input.
-=======
-    Object to represent a single coherent MCNP input, such as a card.
-
-    :param input_lines: the lines read straight from the input file.
-    :type input_lines: list
->>>>>>> ae1c6073
+
+    :param input_lines: the lines read straight from the input file.
+    :type input_lines: list
     """
 
     def __init__(self, input_lines):
@@ -96,16 +92,12 @@
 
 class Input(ParsingNode):
     """
-<<<<<<< HEAD
     Represents a single MCNP "Input" e.g. a single cell definition.
-=======
-    Represents a single MCNP "card" e.g. a single cell definition.
 
     :param input_lines: the lines read straight from the input file.
     :type input_lines: list
     :param block_type: An enum showing which of three MCNP blocks this was inside of.
     :type block_type: BlockType
->>>>>>> ae1c6073
     """
 
     SPECIAL_COMMENT_PREFIXES = ["fc", "sc"]
@@ -124,22 +116,7 @@
         return f"INPUT: {self._block_type}"
 
     def __repr__(self):
-<<<<<<< HEAD
         return f"INPUT: {self._block_type}: {self.input_lines}"
-=======
-        return f"CARD: {self._block_type}: {self._words}"
-
-    @property
-    def words(self):
-        """
-        A list of the string representation of the words for the card definition.
-
-        For example a material definition may contain: 'M10', '10001.70c', '0.1'
-
-        :rtype: list
-        """
-        return self._words
->>>>>>> ae1c6073
 
     @property
     def block_type(self):
@@ -158,11 +135,8 @@
         for token in lexer.tokenize(self.input_text):
             yield token
 
-<<<<<<< HEAD
 
 def parse_input_shortcuts(words, input=None):
-=======
-def parse_card_shortcuts(words, card=None):
     """
     Parses MCNP input shortcuts.
 
@@ -176,7 +150,6 @@
     :returns: modified version of words with all compressions expanded.
     :rtype: list
     """
->>>>>>> ae1c6073
     number_parser = re.compile(r"(\d+\.*\d*[e\+\-]*\d*)")
     ret = []
     for i, word in enumerate(words):
@@ -276,16 +249,12 @@
 
 class ReadInput(Input):
     """
-<<<<<<< HEAD
     A input for the read input that reads another input file
-=======
-    A card for the read card that reads another input file
 
     :param input_lines: the lines read straight from the input file.
     :type input_lines: list
     :param block_type: An enum showing which of three MCNP blocks this was inside of.
     :type block_type: BlockType
->>>>>>> ae1c6073
     """
 
     _parser = ReadParser()
@@ -301,12 +270,8 @@
     @property
     def file_name(self):
         """
-<<<<<<< HEAD
         The relative path to the filename specified in this read input.
-=======
-        The relative path to the filename specified in this read card.
-
->>>>>>> ae1c6073
+        
         :rtype: str
         """
         return self._parameters["file"]
@@ -326,21 +291,11 @@
 
     :param input_lines: the lines read straight from the input file.
     :type input_lines: list
-    :param card_line: The line number in a parent input card where this Comment appeared
-    :type card_line: int
-    """
-
-<<<<<<< HEAD
+    :param input_line_num: The line number in a parent input input where this Comment appeared
+    :type input_line_num: int
+    """
+
     def __init__(self, input_lines, input_line_num=0):
-        """
-        :param input_lines: the lines read straight from the input file.
-        :type input_lines: list
-        :param input_line_num: The line number in a parent input input where this Comment appeared
-        :type input_line_num: int
-        """
-=======
-    def __init__(self, input_lines, card_line=0):
->>>>>>> ae1c6073
         super().__init__(input_lines)
         buff = []
         for line in input_lines:
@@ -387,26 +342,18 @@
     @property
     def is_cutting_comment(self):
         """
-<<<<<<< HEAD
         Whether or not this Comment "cuts" an input input.
-=======
-        Whether or not this Comment "cuts" an input card.
 
         :rtype: bool
->>>>>>> ae1c6073
         """
         return self._cutting
 
     @property
     def input_line_num(self):
         """
-<<<<<<< HEAD
         Which line of the parent input this comment came from.
-=======
-        Which line of the parent card this comment came from.
 
         :rtype: int
->>>>>>> ae1c6073
         """
         return self._input_line_num
 
