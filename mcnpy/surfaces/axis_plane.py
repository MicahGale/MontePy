--- conflicted
+++ resolved
@@ -15,21 +15,9 @@
 
     COORDINATE = {SurfaceType.PX: "x", SurfaceType.PY: "y", SurfaceType.PZ: "z"}
 
-<<<<<<< HEAD
-    def __init__(self, input_card, comment=None):
-        super().__init__(input_card, comment)
-=======
     def __init__(self, input_card=None, comments=None):
-        """
-        :param input_card: The Card object representing the input
-        :type input_card: Card
-        :param comments: the Comment object representing the
-                        preceding comments block.
-        :type comments: Comment
-        """
         self._location = None
         super().__init__(input_card, comments)
->>>>>>> 6e45537f
         ST = SurfaceType
         if input_card:
             if self.surface_type not in [ST.PX, ST.PY, ST.PZ]:
