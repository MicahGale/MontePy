from .surface_type import SurfaceType
from .surface import Surface
from mcnpy.errors import *


class AxisPlane(Surface):
    """
    Represents PX, PY, PZ
    """

    COORDINATE = {SurfaceType.PX: "x", SurfaceType.PY: "y", SurfaceType.PZ: "z"}

<<<<<<< HEAD
    def __init__(self, input, comment=None):
=======
    def __init__(self, input_card=None, comment=None):
>>>>>>> 78fb0779
        """
        :param input: The Input object representing the input
        :type input: Input
        :param comment: the Comment object representing the
                        preceding comment block.
        :type comment: Comment
        """
<<<<<<< HEAD
        super().__init__(input, comment)
=======
        self._location = None
        super().__init__(input_card, comment)
>>>>>>> 78fb0779
        ST = SurfaceType
        if input_card:
            if self.surface_type not in [ST.PX, ST.PY, ST.PZ]:
                raise ValueError("AxisPlane must be a surface of type: PX, PY, or PZ")
            if len(self.surface_constants) != 1:
                raise ValueError("AxisPlane must have exactly 1 surface constant")
            self._location = self.surface_constants[0]
        else:
            self._surface_constants = [None]

    @property
    def location(self):
        """
        The location of the plane in space.

        :rtype: float
        """
        return self._location

    @location.setter
    def location(self, location):
        if not isinstance(location, float):
            raise TypeError("location must be a float")
        self._mutated = True
        self._location = location
        self._surface_constants[0] = location

    def validate(self):
        super().validate()
        if not self.location:
            raise IllegalState(f"Surface: {self.number} does not have a location set.")

    def find_duplicate_surfaces(self, surfaces, tolerance):
        ret = []
        # do not assume transform and periodic surfaces are the same.
        if not self.old_periodic_surface:
            for surface in surfaces:
                if surface != self and surface.surface_type == self.surface_type:
                    if not self.old_periodic_surface:
                        if abs(self.location - surface.location) < tolerance:
                            if self.transform:
                                if surface.transform:
                                    if self.transform.equivalent(
                                        surface.transform, tolerance
                                    ):
                                        ret.append(surface)
                            else:
                                if surface.transform is None:
                                    ret.append(surface)
            return ret
        else:
            return []<|MERGE_RESOLUTION|>--- conflicted
+++ resolved
@@ -10,11 +10,7 @@
 
     COORDINATE = {SurfaceType.PX: "x", SurfaceType.PY: "y", SurfaceType.PZ: "z"}
 
-<<<<<<< HEAD
     def __init__(self, input, comment=None):
-=======
-    def __init__(self, input_card=None, comment=None):
->>>>>>> 78fb0779
         """
         :param input: The Input object representing the input
         :type input: Input
@@ -22,12 +18,8 @@
                         preceding comment block.
         :type comment: Comment
         """
-<<<<<<< HEAD
         super().__init__(input, comment)
-=======
         self._location = None
-        super().__init__(input_card, comment)
->>>>>>> 78fb0779
         ST = SurfaceType
         if input_card:
             if self.surface_type not in [ST.PX, ST.PY, ST.PZ]:
