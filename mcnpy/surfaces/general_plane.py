--- conflicted
+++ resolved
@@ -8,16 +8,9 @@
     Represents P
     """
 
-<<<<<<< HEAD
     def __init__(self, input, comment=None):
-        super().__init__(input, comment)
-        if self.surface_type != SurfaceType.P:
-            raise ValueError("A GeneralPlane must be a surface of type P")
-=======
-    def __init__(self, input_card=None, comment=None):
-
         super().__init__(input_card, comment)
-        if input_card:
+        if input:
             if self.surface_type != SurfaceType.P:
                 raise ValueError("A GeneralPlane must be a surface of type P")
             if len(self.surface_constants) not in {4, 9}:
@@ -27,7 +20,6 @@
 
     def validate(self):
         super().validate()
->>>>>>> 78fb0779
         if len(self.surface_constants) not in {4, 9}:
             raise IllegalState(
                 f"Surface: {self.number} does not have constants set properly."
