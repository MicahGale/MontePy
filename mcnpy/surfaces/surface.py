--- conflicted
+++ resolved
@@ -16,20 +16,7 @@
     :type Comments: list
     """
 
-<<<<<<< HEAD
-    def __init__(self, input_card, comment=None):
-        super().__init__(input_card, comment)
-        words = input_card.words
-=======
     def __init__(self, input_card=None, comments=None):
-        """
-        :param input_card: The Card object representing the input
-        :type input_card: Card
-        :param comments: the Comment object representing the
-                        preceding comments block.
-        :type comments: Comment
-        """
->>>>>>> 6e45537f
         self._periodic_surface = None
         self._old_periodic_surface = None
         self._transform = None
