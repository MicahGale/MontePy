from abc import ABC, abstractmethod
import typing
<<<<<<< HEAD
from mcnpy.mcnp_object import MCNP_Object
=======
import mcnpy
from mcnpy.mcnp_card import MCNP_Card
from mcnpy.numbered_mcnp_card import Numbered_MCNP_Card
>>>>>>> ae1c6073
from mcnpy.errors import *


class NumberedObjectCollection(ABC):
    """A collections of MCNP objects.

    It quacks like a dict, it acts like a dict, but it's a list.

    The items in the collection are accessible by their number.
    For instance to get the Cell with a number of 2 you can just say:

    ``problem.cells[2]``

    You can also add delete items like you would in a dictionary normally.

    Unlike dictionaries this collection also supports slices e.g., ``[1:3]``.
    This will return a new :class:`NumberedObjectCollection` with objects
    that have cell numbers that fit that slice. If a number is in a slice that
    is not an actual object it will just be skipped.

    Because MCNP numbered objects start at 1, so do the indices.
    The slices are effectively 1-based and endpoint-inclusive.
    This means rather than the normal behavior of [0:5] excluding the index
    5, 5 would be included.

    :param obj_class: the class of numbered objects being collected
    :type obj_class: type
    :param objects: the list of cells to start with if needed
    :type objects: list
    :param problem: the problem to link this collection to.
    :type problem: MCNP_Problem
    """

    def __init__(self, obj_class, objects=None, problem=None):
        self.__num_cache = {}
        assert issubclass(obj_class, Numbered_MCNP_Card)
        self._obj_class = obj_class
        self._objects = []
        self._problem = problem
        if objects:
            if not isinstance(objects, list):
                raise TypeError("NumberedObjectCollection must be built from a list")
            for obj in objects:
                if not isinstance(obj, obj_class):
                    raise TypeError(
                        f"The object: {obj} being added to a NumberedObjectCollection is not of type {obj_class}"
                    )
                if obj.number in self.__num_cache:
                    raise NumberConflictError(
                        (
                            f"When building {self} there was a numbering conflict between: "
                            f"{obj} and {self[obj.number]}"
                        )
                    )
                self.__num_cache[obj.number] = obj
            self._objects = objects

    def link_to_problem(self, problem):
        """Links the card to the parent problem for this card.

        This is done so that cards can find links to other objects.

        :param problem: The problem to link this card to.
        :type problem: MCNP_Problem
        """
        if not isinstance(problem, mcnpy.mcnp_problem.MCNP_Problem):
            raise TypeError("problem must be an MCNP_Problem")
        self._problem = problem

    @property
    def numbers(self):
        """
        A generator of the numbers being used.

        :rtype: generator
        """
        self.__num_cache
        for obj in self._objects:
            # update cache every time we go through all objects
            self.__num_cache[obj.number] = obj
            yield obj.number

    def check_number(self, number):
        """Checks if the number is already in use, and if so raises an error.

        :param number: The number to check.
        :type number: int
        :raises NumberConflictError: if this number is in use.
        """
        if not isinstance(number, int):
            raise TypeError("The number must be an int")
        if number in self.numbers:
            raise NumberConflictError(
                f"Number {number} is already in use for the collection: {type(self)} by {self[number]}"
            )

    @property
    def objects(self):
        """
        Returns a shallow copy of the internal objects list.

        The list object is a new instance, but the underlying objects
        are the same.

        :rtype: list
        """
        return self._objects[:]

    def pop(self, pos=-1):
        """
        Pop the final items off of the collection

        :param pos: The index of the element to pop from the internal list.
        :type pos: int
        :return: the final elements
        :rtype: Numbered_MCNP_Card
        """
        if not isinstance(pos, int):
            raise TypeError("The index for popping must be an int")
        obj = self._objects.pop(pos)
        self.__num_cache.pop(obj.number, None)
        return obj

    def extend(self, other_list):
        """
        Extends this collection with another list.

        :param other_list: the list of objects to add.
        :type other_list: list
        :raises NumberConflictError: if these items conflict with existing elements.
        """
        if not isinstance(other_list, list):
            raise TypeError("The extending list must be a list")
        for obj in other_list:
            if not isinstance(obj, self._obj_class):
                raise TypeError(
                    "The object in the list {obj} is not of type: {self._obj_class}"
                )
            if obj.number in self.numbers:
                raise NumberConflictError(
                    (
                        f"When adding to {type(self)} there was a number collision due to "
                        f"adding {obj} which conflicts with {self[obj.number]}"
                    )
                )
            # if this number is a ghost; remove it.
            else:
                self.__num_cache.pop(obj.number, None)
        self._objects.extend(other_list)
        if self._problem:
            for obj in other_list:
                obj.link_to_problem(self._problem)

    def remove(self, delete):
        """
        Removes the given object from the collection.

        :param delete: the object to delete
        :type delete: Numbered_MCNP_Card
        """
        self.__num_cache.pop(delete.number, None)
        self._objects.remove(delete)

    def __iter__(self):
        self._iter = self._objects.__iter__()
        return self._iter

    def __str__(self):
        base_class_name = self.__class__.__name__
        numbers = list(self.numbers)
        return f"{base_class_name}: {numbers}"

    def __repr__(self):
        return (
            f"Numbered_object_collection: obj_class: {self._obj_class}, problem: {self._problem}\n"
            f"Objects: {self._objects}\n"
            f"Number cache: {self.__num_cache}"
        )

    def append(self, obj):
        """Appends the given object to the end of this collection.

        :param obj: the object to add.
<<<<<<< HEAD
        :type obj: MCNP_Object
        :raises: NumberConflictError: if this object has a number that is already in use.
=======
        :type obj: Numbered_MCNP_Card
        :raises NumberConflictError: if this object has a number that is already in use.
>>>>>>> ae1c6073
        """
        if not isinstance(obj, self._obj_class):
            raise TypeError(f"object being appended must be of type: {self._obj_class}")
        if obj.number in self.numbers:
            raise NumberConflictError(
                (
                    "There was a numbering conflict when attempting to add "
                    f"{obj} to {type(self)}. Conflict was with {self[obj.number]}"
                )
            )
        else:
            self.__num_cache[obj.number] = obj
        self._objects.append(obj)
        if self._problem:
            obj.link_to_problem(self._problem)

    def append_renumber(self, obj, step=1):
        """Appends the object, but will renumber the object if collision occurs.

        This behaves like append, except if there is a number collision the object will
        be renumbered to an available number. The number will be incremented by step
        until an available number is found.

        :param obj: The MCNP object being added to the collection.
<<<<<<< HEAD
        :type obj: MCNP_Object
=======
        :type obj: Numbered_MCNP_Card
>>>>>>> ae1c6073
        :param step: the incrementing step to use to find a new number.
        :type step: int
        :return: the number for the object.
        :rtype: int
        """
        if not isinstance(obj, self._obj_class):
            raise TypeError(f"object being appended must be of type: {self._obj_class}")
        if not isinstance(step, int):
            raise TypeError("The step number must be an int")
        number = obj.number
        try:
            self.append(obj)
        except NumberConflictError:
            number = self.request_number(number, step)
            obj.number = number
            self.append(obj)

        if self._problem:
            obj.link_to_problem(self._problem)
        return number

    def request_number(self, start_num=1, step=1):
        """Requests a new available number.

        This method does not "reserve" this number. Objects
        should be immediately added to avoid possible collisions
        caused by shifting numbers of other objects in the collection.

        :param start_num: the starting number to check.
        :type start_num: int
        :param step: the increment to jump by to find new numbers.
        :type step: int
        :returns: an available number
        :rtype: int
        """
        if not isinstance(start_num, int):
            raise TypeError("start_num must be an int")
        if not isinstance(step, int):
            raise TypeError("step must be an int")
        number = start_num
        while number in self.numbers:
            number += step
        return number

    def next_number(self, step=1):
        """Get the next available number, based on the maximum number.

        This works by finding the current maximum number, and then adding the
        stepsize to it.

        :param step: how much to increase the last number by
        :type step: int
        """
        if not isinstance(step, int):
            raise TypeError("step must be an int")
        if step <= 0:
            raise ValueError("step must be > 0")
        return max(self.numbers) + step

    def __get_slice(self, i: slice):
        """Get a new NumberedObjectCollection over a slice of numbers

        This method implements usage like:
            >>> NumberedObjectCollection[1:49:12]
            [1, 13, 25, 37, 49]

        Any ``slice`` object may be passed.
        The indices are the object numbers.
        Because MCNP numbered objects start at 1, so do the indices.
        They are effectively 1-based and endpoint-inclusive.

        :rtype: NumberedObjectCollection
        """
        rstep = i.step if i.step is not None else 1
        rstart = i.start
        rstop = i.stop
        if rstep < 0:  # Backwards
            if rstart is None:
                rstart = max(self.numbers)
            if rstop is None:
                rstop = min(self.numbers)
            rstop -= 1
        else:  # Forwards
            if rstart is None:
                rstart = 0
            if rstop is None:
                rstop = max(self.numbers)
            rstop += 1
        numbered_objects = []
        for num in range(rstart, rstop, rstep):
            obj = self.get(num)
            if obj is not None:
                numbered_objects.append(obj)
        # obj_class is always implemented in child classes.
        return type(self)(numbered_objects)

    def __getitem__(self, i):
        if isinstance(i, slice):
            return self.__get_slice(i)
        elif not isinstance(i, int):
            raise TypeError("index must be an int or slice")
        ret = self.get(i)
        if ret is None:
            raise KeyError(f"Object with number {i} not found in {type(self)}")
        return ret

    def __delitem__(self, idx):
        if not isinstance(idx, int):
            raise TypeError("index must be an int")
        obj = self[idx]
        self.__num_cache.pop(obj.number, None)
        idx = self._objects.index(obj)
        del self._objects[idx]

    def __setitem__(self, key, newvalue):
        if not isinstance(key, int):
            raise TypeError("index must be an int")
        self.append(newvalue)

    def __len__(self):
        return len(self._objects)

    def __iadd__(self, other):
        if not isinstance(other, (type(self), list)):
            raise TypeError(f"Appended item must be a list or of type {type(self)}")
        for obj in other:
            if not isinstance(obj, self._obj_class):
                raise TypeError(
                    f"Appended object {obj} must be of type: {self._obj_class}"
                )
        if isinstance(other, type(self)):
            other_list = other.objects
        else:
            other_list = other
        for obj in other_list:
            if obj.number in self.numbers:
                raise NumberConflictError(
                    (
                        "There was a numbering conflict when attempting to add "
                        f"{obj} to {type(self)}. Conflict was with {self[obj.number]}"
                    )
                )
            else:
                self.__num_cache[obj.number] = obj
        self._objects += other_list
        if self._problem:
            for obj in other_list:
                obj.link_to_problem(self._problem)
        return self

    def __contains__(self, other):
        return other in self._objects

    def get(self, i: int, default=None) -> (MCNP_Object, None):
        """
        Get ``i`` if possible, or else return ``default``.

        :param i: number of the object to get, not it's location in the internal list
        :type i: int
        :param default: value to return if not found
        :type default: object

<<<<<<< HEAD
        :rtype: MCNP_Object
=======
        :rtype: Numbered_MCNP_Card
>>>>>>> ae1c6073
        """
        try:
            ret = self.__num_cache[i]
            if ret.number == i:
                return ret
        except KeyError:
            pass
        for obj in self._objects:
            if obj.number == i:
                self.__num_cache[i] = obj
                return obj
        return default

    def keys(self) -> typing.Generator[int, None, None]:
        """
        Get iterator of the collection's numbers.

        :rtype: int
        """
        for o in self._objects:
            yield o.number

    def values(self) -> typing.Generator[MCNP_Object, None, None]:
        """
        Get iterator of the collection's objects.

<<<<<<< HEAD
        :rtype: MCNP_Object
=======
        :rtype: Numbered_MCNP_Card
>>>>>>> ae1c6073
        """
        for o in self._objects:
            yield o

    def items(self) -> typing.Generator[typing.Tuple[int, MCNP_Object], None, None]:
        """
        Get iterator of the collections (number, object) pairs.

        :rtype: tuple(int, MCNP_Object)
        """
        for o in self._objects:
            yield o.number, o<|MERGE_RESOLUTION|>--- conflicted
+++ resolved
@@ -1,12 +1,8 @@
 from abc import ABC, abstractmethod
 import typing
-<<<<<<< HEAD
-from mcnpy.mcnp_object import MCNP_Object
-=======
 import mcnpy
 from mcnpy.mcnp_card import MCNP_Card
 from mcnpy.numbered_mcnp_card import Numbered_MCNP_Card
->>>>>>> ae1c6073
 from mcnpy.errors import *
 
 
@@ -190,13 +186,8 @@
         """Appends the given object to the end of this collection.
 
         :param obj: the object to add.
-<<<<<<< HEAD
-        :type obj: MCNP_Object
-        :raises: NumberConflictError: if this object has a number that is already in use.
-=======
         :type obj: Numbered_MCNP_Card
         :raises NumberConflictError: if this object has a number that is already in use.
->>>>>>> ae1c6073
         """
         if not isinstance(obj, self._obj_class):
             raise TypeError(f"object being appended must be of type: {self._obj_class}")
@@ -221,11 +212,7 @@
         until an available number is found.
 
         :param obj: The MCNP object being added to the collection.
-<<<<<<< HEAD
-        :type obj: MCNP_Object
-=======
         :type obj: Numbered_MCNP_Card
->>>>>>> ae1c6073
         :param step: the incrementing step to use to find a new number.
         :type step: int
         :return: the number for the object.
@@ -281,7 +268,7 @@
         """
         if not isinstance(step, int):
             raise TypeError("step must be an int")
-        if step <= 0:
+        if step <= 0
             raise ValueError("step must be > 0")
         return max(self.numbers) + step
 
@@ -388,11 +375,7 @@
         :param default: value to return if not found
         :type default: object
 
-<<<<<<< HEAD
-        :rtype: MCNP_Object
-=======
         :rtype: Numbered_MCNP_Card
->>>>>>> ae1c6073
         """
         try:
             ret = self.__num_cache[i]
@@ -419,11 +402,7 @@
         """
         Get iterator of the collection's objects.
 
-<<<<<<< HEAD
-        :rtype: MCNP_Object
-=======
         :rtype: Numbered_MCNP_Card
->>>>>>> ae1c6073
         """
         for o in self._objects:
             yield o
