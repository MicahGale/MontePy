from abc import ABC, abstractmethod
import typing
import mcnpy
from mcnpy.mcnp_card import MCNP_Card
from mcnpy.numbered_mcnp_card import Numbered_MCNP_Card
from mcnpy.errors import *


class NumberedObjectCollection(ABC):
    """A collections of MCNP objects.

    It quacks like a dict, it acts like a dict, but it's a list.

    The items in the collection are accessible by their number.
    For instance to get the Cell with a number of 2 you can just say:

    ``problem.cells[2]``

    You can also add delete items like you would in a dictionary normally.

    :param obj_class: the class of numbered objects being collected
    :type obj_class: type
    :param objects: the list of cells to start with if needed
    :type objects: list
    """

<<<<<<< HEAD
    def __init__(self, obj_class, objects=None):
=======
    def __init__(self, obj_class, objects=None, problem=None):
        """
        :param obj_class: the class of numbered objects being collected
        :type obj_class: type
        :param objects: the list of cells to start with if needed
        :type objects: list
        :param problem: the problem to link this collection to.
        :type problem: MCNP_Problem
        """
>>>>>>> 6e45537f
        self.__num_cache = {}
        assert issubclass(obj_class, Numbered_MCNP_Card)
        self._obj_class = obj_class
        self._objects = []
        self._problem = problem
        if objects:
            if not isinstance(objects, list):
                raise TypeError("NumberedObjectCollection must be built from a list")
            for obj in objects:
                if not isinstance(obj, obj_class):
                    raise TypeError(
                        f"The object: {obj} being added to a NumberedObjectCollection is not of type {obj_class}"
                    )
                if obj.number in self.__num_cache:
                    raise NumberConflictError(
                        (
                            f"When building {self} there was a numbering conflict between: "
                            f"{obj} and {self[obj.number]}"
                        )
                    )
                self.__num_cache[obj.number] = obj
            self._objects = objects

    def link_to_problem(self, problem):
        """Links the card to the parent problem for this card.

        This is done so that cards can find links to other objects.

        :param problem: The problem to link this card to.
        :type problem: MCNP_Problem
        """
        if not isinstance(problem, mcnpy.mcnp_problem.MCNP_Problem):
            raise TypeError("problem must be an MCNP_Problem")
        self._problem = problem

    @property
    def numbers(self):
        """
        A generator of the numbers being used.

        :rtype: generator
        """
        self.__num_cache
        for obj in self._objects:
            # update cache every time we go through all objects
            self.__num_cache[obj.number] = obj
            yield obj.number

    def check_number(self, number):
        """Checks if the number is already in use, and if so raises an error.

        :param number: The number to check.
        :type number: int
        :raises NumberConflictError: if this number is in use.
        """
        if not isinstance(number, int):
            raise TypeError("The number must be an int")
        if number in self.numbers:
            raise NumberConflictError(
                f"Number {number} is already in use for the collection: {type(self)} by {self[number]}"
            )

    @property
    def objects(self):
        """
        Returns a shallow copy of the internal objects list.

        The list object is a new instance, but the underlying objects
        are the same.

        :rtype: list
        """
        return self._objects[:]

    def pop(self, pos=-1):
        """
        Pop the final items off of the collection

        :param pos: The index of the element to pop from the internal list.
        :type pos: int
        :return: the final elements
        :rtype: NumberedMCNP_Card
        """
        if not isinstance(pos, int):
            raise TypeError("The index for popping must be an int")
        obj = self._objects.pop(pos)
        self.__num_cache.pop(obj.number, None)
        return obj

    def extend(self, other_list):
        """
        Extends this collection with another list.

        :param other_list: the list of objects to add.
        :type other_list: list
        :raises NumberConflictError: if these items conflict with existing elements.
        """
        if not isinstance(other_list, list):
            raise TypeError("The extending list must be a list")
        for obj in other_list:
            if not isinstance(obj, self._obj_class):
                raise TypeError(
                    "The object in the list {obj} is not of type: {self._obj_class}"
                )
            if obj.number in self.numbers:
                raise NumberConflictError(
                    (
                        f"When adding to {type(self)} there was a number collision due to "
                        f"adding {obj} which conflicts with {self[obj.number]}"
                    )
                )
            # if this number is a ghost; remove it.
            else:
                self.__num_cache.pop(obj.number, None)
        self._objects.extend(other_list)
        if self._problem:
            for obj in other_list:
                obj.link_to_problem(self._problem)

    def remove(self, delete):
        """
        Removes the given object from the collection.

        :param delete: the object to delete
        :type delete: NumberedMCNP_Card
        """
        self.__num_cache.pop(delete.number, None)
        self._objects.remove(delete)

    def __iter__(self):
        self._iter = self._objects.__iter__()
        return self._iter

    def __str__(self):
        base_class_name = self.__class__.__name__
        numbers = list(self.numbers)
        return f"{base_class_name}: {numbers}"

    def __repr__(self):
        return (
            f"Numbered_object_collection: obj_class: {self._obj_class}, problem: {self._problem}\n"
            f"Objects: {self._objects}\n"
            f"Number cache: {self.__num_cache}"
        )

    def append(self, obj):
        """Appends the given object to the end of this collection.

        :param obj: the object to add.
        :type obj: NumberedMCNP_Card
        :raises NumberConflictError: if this object has a number that is already in use.
        """
        if not isinstance(obj, self._obj_class):
            raise TypeError(f"object being appended must be of type: {self._obj_class}")
        if obj.number in self.numbers:
            raise NumberConflictError(
                (
                    "There was a numbering conflict when attempting to add "
                    f"{obj} to {type(self)}. Conflict was with {self[obj.number]}"
                )
            )
        else:
            self.__num_cache[obj.number] = obj
        self._objects.append(obj)
        if self._problem:
            obj.link_to_problem(self._problem)

    def append_renumber(self, obj, step=1):
        """Appends the object, but will renumber the object if collision occurs.

        This behaves like append, except if there is a number collision the object will
        be renumbered to an available number. The number will be incremented by step
        until an available number is found.

        :param obj: The MCNP object being added to the collection.
        :type obj: NumberedMCNP_Card
        :param step: the incrementing step to use to find a new number.
        :type step: int
        :return: the number for the object.
        :rtype: int
        """
        if not isinstance(obj, self._obj_class):
            raise TypeError(f"object being appended must be of type: {self._obj_class}")
        if not isinstance(step, int):
            raise TypeError("The step number must be an int")
        number = obj.number
        try:
            self.append(obj)
        except NumberConflictError:
            number = self.request_number(number, step)
            obj.number = number
            self.append(obj)

        if self._problem:
            obj.link_to_problem(self._problem)
        return number

    def request_number(self, start_num=1, step=1):
        """Requests a new available number.

        This method does not "reserve" this number. Objects
        should be immediately added to avoid possible collisions
        caused by shifting numbers of other objects in the collection.

        :param start_num: the starting number to check.
        :type start_num: int
        :param step: the increment to jump by to find new numbers.
        :type step: int
        :returns: an available number
        :rtype: int
        """
        if not isinstance(start_num, int):
            raise TypeError("start_num must be an int")
        if not isinstance(step, int):
            raise TypeError("step must be an int")
        number = start_num
        while number in self.numbers:
            number += step
        return number

    def next_number(self, step=1):
        """Get the next available number, based on the maximum number.

        This works by finding the current maximum number, and then adding the
        stepsize to it.

        :param step: how much to increase the last number by
        :type step: int
        """
        if not isinstance(step, int):
            raise TypeError("step must be an int")
        if step <= 0:
            raise ValueError("step must be > 0")
        return max(self.numbers) + step

    def __get_slice(self, i: slice):
        """Get a new NumberedObjectCollection over a slice of numbers

        This method implements usage like:
            >>> NumberedObjectCollection[1:49:12]
            [1, 13, 25, 37, 49]

        Any ``slice`` object may be passed.
        The indices are the object numbers.
        Because MCNP numbered objects start at 1, so do the indices.
        They are effectively 1-based and endpoint-inclusive.
        """
        rstep = i.step if i.step is not None else 1
        rstart = i.start
        rstop = i.stop
        if rstep < 0:  # Backwards
            if rstart is None:
                rstart = max(self.numbers)
            if rstop is None:
                rstop = min(self.numbers)
            rstop -= 1
        else:  # Forwards
            if rstart is None:
                rstart = 0
            if rstop is None:
                rstop = max(self.numbers)
            rstop += 1
        numbered_objects = []
        for num in range(rstart, rstop, rstep):
            obj = self.get(num)
            if obj is not None:
                numbered_objects.append(obj)
        # obj_class is always implemented in child classes.
        return type(self)(numbered_objects)

    def __getitem__(self, i):
        if isinstance(i, slice):
            return self.__get_slice(i)
        elif not isinstance(i, int):
            raise TypeError("index must be an int or slice")
        ret = self.get(i)
        if ret is None:
            raise KeyError(f"Object with number {i} not found in {type(self)}")
        return ret

    def __delitem__(self, idx):
        if not isinstance(idx, int):
            raise TypeError("index must be an int")
        obj = self[idx]
        self.__num_cache.pop(obj.number, None)
        idx = self._objects.index(obj)
        del self._objects[idx]

    def __setitem__(self, key, newvalue):
        if not isinstance(key, int):
            raise TypeError("index must be an int")
        self.append(newvalue)

    def __len__(self):
        return len(self._objects)

    def __iadd__(self, other):
        if not isinstance(other, (type(self), list)):
            raise TypeError(f"Appended item must be a list or of type {type(self)}")
        for obj in other:
            if not isinstance(obj, self._obj_class):
                raise TypeError(
                    f"Appended object {obj} must be of type: {self._obj_class}"
                )
        if isinstance(other, type(self)):
            other_list = other.objects
        else:
            other_list = other
        for obj in other_list:
            if obj.number in self.numbers:
                raise NumberConflictError(
                    (
                        "There was a numbering conflict when attempting to add "
                        f"{obj} to {type(self)}. Conflict was with {self[obj.number]}"
                    )
                )
            else:
                self.__num_cache[obj.number] = obj
        self._objects += other_list
        if self._problem:
            for obj in other_list:
                obj.link_to_problem(self._problem)
        return self

    def __contains__(self, other):
        return other in self._objects

    def get(self, i: int, default=None) -> (MCNP_Card, None):
        """
        Get ``i`` if possible, or else return ``default``.

        :param i: number of the object to get, not it's location in the internal list
        :type i: int
        :param default: value to return if not found
        :type default: object

        :rtype: NumberedMCNP_Card
        """
        try:
            ret = self.__num_cache[i]
            if ret.number == i:
                return ret
        except KeyError:
            pass
        for obj in self._objects:
            if obj.number == i:
                self.__num_cache[i] = obj
                return obj
        return default

    def keys(self) -> typing.Generator[int, None, None]:
        """
        Get iterator of the collection's numbers.

        :rtype: int
        """
        for o in self._objects:
            yield o.number

    def values(self) -> typing.Generator[MCNP_Card, None, None]:
        """
        Get iterator of the collection's objects.

        :rtype: NumberedMCNP_Card
        """
        for o in self._objects:
            yield o

    def items(self) -> typing.Generator[typing.Tuple[int, MCNP_Card], None, None]:
        """
        Get iterator of the collections (number, object) pairs.

        :rtype: tuple(int, MCNP_Card)
        """
        for o in self._objects:
            yield o.number, o<|MERGE_RESOLUTION|>--- conflicted
+++ resolved
@@ -22,21 +22,11 @@
     :type obj_class: type
     :param objects: the list of cells to start with if needed
     :type objects: list
+    :param problem: the problem to link this collection to.
+    :type problem: MCNP_Problem
     """
 
-<<<<<<< HEAD
-    def __init__(self, obj_class, objects=None):
-=======
     def __init__(self, obj_class, objects=None, problem=None):
-        """
-        :param obj_class: the class of numbered objects being collected
-        :type obj_class: type
-        :param objects: the list of cells to start with if needed
-        :type objects: list
-        :param problem: the problem to link this collection to.
-        :type problem: MCNP_Problem
-        """
->>>>>>> 6e45537f
         self.__num_cache = {}
         assert issubclass(obj_class, Numbered_MCNP_Card)
         self._obj_class = obj_class
