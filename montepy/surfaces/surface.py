--- conflicted
+++ resolved
@@ -31,23 +31,18 @@
 
     _parser = SurfaceParser()
 
-<<<<<<< HEAD
     def __init__(
         self,
         input: union[montepy.input_parser.mcnp_input.input, str] = None,
         number: int = None,
     ):
-        self._BLOCK_TYPE = montepy.input_parser.block_type.BlockType.SURFACE
-        self._number = self._generate_default_node(int, -1)
-        super().__init__(input, self._parser, number)
-=======
-    def __init__(self, input=None):
-        super().__init__(input, self._parser)
         self._CHILD_OBJ_MAP = {
             "periodic_surface": Surface,
             "transform": transform.Transform,
         }
->>>>>>> 21847653
+        self._BLOCK_TYPE = montepy.input_parser.block_type.BlockType.SURFACE
+        self._number = self._generate_default_node(int, -1)
+        super().__init__(input, self._parser, number)
         self._periodic_surface = None
         self._old_periodic_surface = self._generate_default_node(int, None)
         self._transform = None
