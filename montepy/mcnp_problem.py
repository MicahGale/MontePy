# Copyright 2024, Battelle Energy Alliance, LLC All Rights Reserved.
import copy
from enum import Enum
import itertools
<<<<<<< HEAD
=======
import os
import warnings
>>>>>>> c32f210f

from montepy.data_inputs import mode, transform
from montepy._cell_data_control import CellDataPrintController
from montepy.cell import Cell
from montepy.cells import Cells
from montepy.errors import *
from montepy.constants import DEFAULT_VERSION
from montepy.materials import Material, Materials
from montepy.surfaces import surface, surface_builder
from montepy.surface_collection import Surfaces

# weird way to avoid circular imports
<<<<<<< HEAD
from montepy.data_inputs import Material, parse_data
=======
from montepy.data_inputs import parse_data
>>>>>>> c32f210f
from montepy.input_parser import input_syntax_reader, block_type, mcnp_input
from montepy.input_parser.input_file import MCNP_InputFile
from montepy.universes import Universes
from montepy.transforms import Transforms
import montepy
<<<<<<< HEAD

import os
import warnings
=======
>>>>>>> c32f210f


class MCNP_Problem:
    """
    A class to represent an entire MCNP problem in a semantic way.

    .. note::
        If a stream is provided. It will not be closed by this function.

    :param destination: the path to the input file to read, or a readable stream.
    :type destination: io.TextIOBase, str, os.PathLike
    """

    _NUMBERED_OBJ_MAP = {
        Cell: Cells,
        surface.Surface: Surfaces,
        Material: Materials,
        transform.Transform: Transforms,
<<<<<<< HEAD
        montepy.universe.Universe: Universes,
=======
        montepy.universe: Universes,
>>>>>>> c32f210f
    }

    def __init__(self, destination):
        if hasattr(destination, "read") and callable(getattr(destination, "read")):
            self._input_file = MCNP_InputFile.from_open_stream(destination)
        elif isinstance(destination, (str, os.PathLike)):
            self._input_file = MCNP_InputFile(destination)
        self._title = None
        self._message = None
        self.__unpickled = False
        self._print_in_data_block = CellDataPrintController()
        self._original_inputs = []
        for collect_type in self._NUMBERED_OBJ_MAP.values():
            attr_name = f"_{collect_type.__name__.lower()}"
            setattr(self, attr_name, collect_type(problem=self))
        self._data_inputs = []
        self._mcnp_version = DEFAULT_VERSION
        self._mode = mode.Mode()

    def __setstate__(self, nom_nom):
        self.__dict__.update(nom_nom)
        self.__unpickled = True

    @staticmethod
    def __get_collect_attr_name(collect_type):
        return f"_{collect_type.__name__.lower()}"

    @property
    def original_inputs(self):
        """
        A list of the MCNP_Inputs read from the original file.

        This should not be mutated, and should be used as a reference to maintain
        the structure

        .. deprecated:: 0.2.0
            This will likely be removed soon, and it's functionality will not be necessary to reproduce.

        :return: A list of the MCNP_Object objects representing the file as it was read
        :rtype: list
        """
        return self._original_inputs

    def __relink_objs(self):
        if self.__unpickled:
            for collection in set(self._NUMBERED_OBJ_MAP.values()) | {"_data_inputs"}:
                if not isinstance(collection, str):
                    collection = self.__get_collect_attr_name(collection)
                collection = getattr(self, collection)
                if isinstance(
                    collection,
                    montepy.numbered_object_collection.NumberedObjectCollection,
                ):
                    collection.link_to_problem(self)
                else:
                    for obj in collection:
                        obj.link_to_problem(self)
            self.__unpickled = False

    def __unlink_objs(self):
        for collection in set(self._NUMBERED_OBJ_MAP.values()) | {"_data_inputs"}:
            if not isinstance(collection, str):
                collection = self.__get_collect_attr_name(collection)
            collection = getattr(self, collection)
<<<<<<< HEAD
        if isinstance(
            collection,
            montepy.numbered_object_collection.NumberedObjectCollection,
        ):
            collection.link_to_problem(None)
        else:
            for obj in collection:
                obj.link_to_problem(None)
=======
            if isinstance(
                collection,
                montepy.numbered_object_collection.NumberedObjectCollection,
            ):
                collection.link_to_problem(None)
            else:
                for obj in collection:
                    obj.link_to_problem(None)
>>>>>>> c32f210f
        self.__unpickled = True
        self.__relink_objs()

    def __deepcopy__(self, memo):
        cls = type(self)
        result = cls.__new__(cls)
        memo[id(self)] = result
        for k, v in self.__dict__.items():
            setattr(result, k, copy.deepcopy(v, memo))
        result.__unlink_objs()
        return result

    def clone(self):
        return copy.deepcopy(self)

    @property
    def cells(self):
        """
        A collection of the Cell objects in this problem.

        :return: a collection of the Cell objects, ordered by the order they were in the input file.
        :rtype: Cells
        """
        self.__relink_objs()
        return self._cells

    @cells.setter
    def cells(self, cells):
        if not isinstance(cells, (Cells, list)):
            raise TypeError("cells must be an instance of list or Cells")
        if isinstance(cells, list):
            cells = Cells(cells)
        if cells is self.cells:
            return
        self.cells.clear()
        self.cells.extend(cells)

    @property
    def mode(self):
        """
        The mode of particles being used for the problem.

        :rtype: Mode
        """
        return self._mode

    def set_mode(self, particles):
        """Sets the mode of problem to the given particles.

        For details see: :func:`montepy.data_cards.mode.Mode.set`.

        :param particles: the particles that the mode will be switched to.
        :type particles: list, str
        :raises ValueError: if string is not a valid particle shorthand.
        """
        self._mode.set(particles)

    @property
    def mcnp_version(self):
        """
        The version of MCNP that this is intended for.

        .. note::
            MCNP versions prior to 6.2 aren't fully supported to avoid
            Export Control Restrictions. Documentation for MCNP 6.2 is public in report:
            LA-UR-17-29981.
            All features are based on MCNP 6.2, and may cause other versions of MCNP to break.

        The version is a tuple of major, minor, revision.
        6.2.0 would be represented as (6, 2, 0)

        :rtype: tuple
        """
        return self._mcnp_version

    @mcnp_version.setter
    def mcnp_version(self, version):
        """
        :param version: the version tuple. Must be greater than 6.2.0
        :type version: tuple
        """
        if version < (5, 1, 60):
            raise ValueError(f"The mcnp_version {version} is not supported by MontePy")
        self._mcnp_version = version

    @property
    def surfaces(self):
        """
        A collection of the Surface objects in this problem.

        :return: a collection of the Surface objects, ordered by the order they were in the input file.
        :rtype: Surfaces
        """
        self.__relink_objs()
        return self._surfaces

    @property
    def materials(self):
        """
        A collection of the Material objects in this problem.

        :return: a colection of the Material objects, ordered by the order they were in the input file.
        :rtype: Materials
        """
        self.__relink_objs()
        return self._materials

    @materials.setter
    def materials(self, mats):
        if not isinstance(mats, (list, Materials)):
            raise TypeError("materials must be of type list and Materials")
        if isinstance(mats, list):
            mats = Materials(mats)
        mats.link_to_problem(self)
        self._materials = mats

    @property
    def print_in_data_block(self):
        """
        Controls whether or not the specific input gets printed in the cell block or the data block.

        This acts like a dictionary. The key is the case insensitive name of the card.
        For example to enable printing importance data in the data block run:

        ``problem.print_in_data_block["Imp"] = True``

        :rtype: bool
        """
        return self._print_in_data_block

    @property
    def data_inputs(self):
        """
        A list of the DataInput objects in this problem.

        :return: a list of the :class:`~montepy.data_cards.data_card.DataCardAbstract` objects, ordered by the order they were in the input file.
        :rtype: list
        """
        self.__relink_objs()
        return self._data_inputs

    @property
    def input_file(self):
        """
        The file name of the original file name this problem was read from.

        :rtype: MCNP_InputFile
        """
        return self._input_file

    @property
    def message(self):
        """
        The Message object at the beginning of the problem if any.

        :rtype: Message
        """
        return self._message

    @property
    def title(self):
        """
        The Title object for the title.

        :rtype: Title
        """
        return self._title

    @title.setter
    def title(self, title):
        """
        :type title: The str for the title to be set to.
        """
        self._title = mcnp_input.Title([title], title)

    @property
    def universes(self):
        """
        The Universes object holding all problem universes.

        :returns: a collection of universes in the problem.
        :rtype: Universes
        """
        return self._universes

    @property
    def transforms(self):
        """
        The collection of transform objects in this problem.

        :returns: a collection of transforms in the problem.
        :rtype: Transforms
        """
        return self._transforms

    def parse_input(self, check_input=False, replace=True):
        """
        Semantically parses the MCNP file provided to the constructor.

        :param check_input: If true, will try to find all errors with input and collect them as warnings to log.
        :type check_input: bool
        :param replace: replace all non-ASCII characters with a space (0x20)
        :type replace: bool
        """
        trailing_comment = None
        last_obj = None
        last_block = None
        OBJ_MATCHER = {
            block_type.BlockType.CELL: (Cell, self._cells),
            block_type.BlockType.SURFACE: (
                surface_builder.surface_builder,
                self._surfaces,
            ),
            block_type.BlockType.DATA: (parse_data, self._data_inputs),
        }
        try:
            for i, input in enumerate(
                input_syntax_reader.read_input_syntax(
                    self._input_file, self.mcnp_version, replace=replace
                )
            ):
                self._original_inputs.append(input)
                if i == 0 and isinstance(input, mcnp_input.Message):
                    self._message = input

                elif isinstance(input, mcnp_input.Title) and self._title is None:
                    self._title = input

                elif isinstance(input, mcnp_input.Input):
                    if last_block != input.block_type:
                        trailing_comment = None
                        last_block = input.block_type
                    obj_parser, obj_container = OBJ_MATCHER[input.block_type]
                    if len(input.input_lines) > 0:
                        try:
                            obj = obj_parser(input)
                            obj.link_to_problem(self)
                            obj_container.append(obj)
                        except (
                            MalformedInputError,
                            NumberConflictError,
                            ParsingError,
                            UnknownElement,
                        ) as e:
                            if check_input:
                                warnings.warn(
                                    f"{type(e).__name__}: {e.message}", stacklevel=2
                                )
                                continue
                            else:
                                raise e
                        if isinstance(obj, Material):
                            self._materials.append(obj, False)
                        if isinstance(obj, transform.Transform):
                            self._transforms.append(obj, False)
                    if trailing_comment is not None and last_obj is not None:
                        obj._grab_beginning_comment(trailing_comment)
                        last_obj._delete_trailing_comment()
                    trailing_comment = obj.trailing_comment
                    last_obj = obj
        except UnsupportedFeature as e:
            if check_input:
                warnings.warn(f"{type(e).__name__}: {e.message}", stacklevel=2)
            else:
                raise e
        self.__update_internal_pointers(check_input)

    def __update_internal_pointers(self, check_input=False):
        """Updates the internal pointers between objects

        :param check_input: If true, will try to find all errors with input and collect them as warnings to log.
        :type check_input: bool
        """

        def handle_error(e):
            if check_input:
                warnings.warn(f"{type(e).__name__}: {e.message}", stacklevel=3)
            else:
                raise e

        self.__load_data_inputs_to_object(self._data_inputs)
        self._cells.update_pointers(
            self.cells,
            self.materials,
            self.surfaces,
            self._data_inputs,
            self,
            check_input,
        )
        for surface in self._surfaces:
            try:
                surface.update_pointers(self.surfaces, self._data_inputs)
            except (
                BrokenObjectLinkError,
                ParticleTypeNotInProblem,
                ParticleTypeNotInCell,
            ) as e:
                handle_error(e)
        to_delete = []
        for data_index, data_input in enumerate(self._data_inputs):
            try:
                if data_input.update_pointers(self._data_inputs):
                    to_delete.append(data_index)
            except (
                BrokenObjectLinkError,
                MalformedInputError,
                ParticleTypeNotInProblem,
                ParticleTypeNotInCell,
            ) as e:
                handle_error(e)
                continue
        for delete_index in to_delete[::-1]:
            del self._data_inputs[delete_index]

    def remove_duplicate_surfaces(self, tolerance):
        """Finds duplicate surfaces in the problem, and remove them.

        :param tolerance: The amount of relative error to consider two surfaces identical
        :type tolerance: float
        """
        to_delete = set()
        matching_map = {}
        for surface in self.surfaces:
            if surface not in to_delete:
                matches = surface.find_duplicate_surfaces(self.surfaces, tolerance)
                if matches:
                    for match in matches:
                        to_delete.add(match)
                        matching_map[match] = surface
        for cell in self.cells:
            cell.remove_duplicate_surfaces(matching_map)
        self.__update_internal_pointers()
        for surface in to_delete:
            self._surfaces.remove(surface)

    def add_cell_children_to_problem(self):
        """
        Adds the surfaces, materials, and transforms of all cells in this problem to this problem to the
        internal lists to allow them to be written to file.

        .. warning::
            this does not move complement cells, and probably other objects.
        """
        surfaces = set(self.surfaces)
        materials = set(self.materials)
        transforms = set(self.transforms)
        for cell in self.cells:
            surfaces.update(set(cell.surfaces))
            for surf in cell.surfaces:
                if surf.transform:
                    transforms.add(surf.transform)
            if cell.material:
                materials.add(cell.material)
        surfaces = sorted(surfaces)
        materials = sorted(materials)
        transforms = sorted(transforms)
        self._surfaces = Surfaces(surfaces, problem=self)
        self._materials = Materials(materials, problem=self)
        self._transforms = Transforms(transforms, problem=self)
        self._data_inputs = sorted(set(self._data_inputs + materials + transforms))

    def write_problem(self, destination, overwrite=False):
        """
        Write the problem to a file or writeable object.

        :param destination: File path or writable object
        :type destination: io.TextIOBase, str, os.PathLike
        :param overwrite: Whether to overwrite 'destination' if it is an existing file
        :type overwrite: bool
        """
        if hasattr(destination, "write") and callable(getattr(destination, "write")):
            new_file = MCNP_InputFile.from_open_stream(destination)
            self._write_to_stream(new_file)
        elif isinstance(destination, (str, os.PathLike)):
            new_file = MCNP_InputFile(destination, overwrite=overwrite)
            with new_file.open("w") as fh:
                self._write_to_stream(fh)
        else:
            raise TypeError(
                f"destination f{destination} is not a file path or writable object"
            )

    def write_to_file(self, file_path, overwrite=False):
        """
        Writes the problem to a file.

        .. versionchanged:: 0.3.0
            The overwrite parameter was added.

        :param file_path: the file path to write this problem to
        :type file_path: str, os.PathLike
        :param overwrite: Whether to overwrite the file at 'new_problem' if it exists
        :type overwrite: bool
        :raises IllegalState: if an object in the problem has not been fully initialized.
        :raises FileExistsError: if a file already exists with the same path.
        :raises IsADirectoryError: if the path given is actually a directory.
        """
        return self.write_problem(file_path, overwrite)

    def _write_to_stream(self, inp):
        """
        Writes the problem to a writeable stream.

        :param inp: Writable input file
        :type inp: MCNP_InputFile
        """
        with warnings.catch_warnings(record=True) as warning_catch:
            objects_list = []
            if self.message:
                objects_list.append(([self.message], False))
            objects_list += [
                ([self.title], False),
                (self.cells, True),
                (self.surfaces, True),
                (self.data_inputs, True),
            ]
            for objects, terminate in objects_list:
                for obj in objects:
                    lines = obj.format_for_mcnp_input(self.mcnp_version)
                    if warning_catch:
                        # handle ALL new warnings
                        for warning in warning_catch[::-1]:
                            if getattr(warning, "handled", None):
                                break
                            warning.lineno = inp.lineno
                            warning.path = inp.name
                            warning.obj = obj
                            warning.lines = lines
                            warning.handled = True
                    for line in lines:
                        inp.write(line + "\n")
                if terminate:
                    inp.write("\n")
            for line in self.cells._run_children_format_for_mcnp(
                self.data_inputs, self.mcnp_version
            ):
                inp.write(line + "\n")

            inp.write("\n")
        self._handle_warnings(warning_catch)

    def _handle_warnings(self, warning_queue):
        class WarningLevels(Enum):
            SUPRESS = 0
            MINIMAL = 1
            MAXIMAL = 5

        warning_level = WarningLevels.MAXIMAL

        for warning_message in warning_queue:
            warning = warning_message.message
            message = f"The input starting on Line {warning_message.lineno} of: {warning_message.path} expanded. "
            if warning_level == WarningLevels.SUPRESS:
                continue
            elif warning_level == WarningLevels.MINIMAL:
                if warning.cause == "value":
                    message += f"The new value is: {warning.new_value}"
                else:
                    message += f"The new lines are: {warning.new_value}"
            elif warning_level == WarningLevels.MAXIMAL:
                message += "\nThe new input is:\n"
                for i, line in enumerate(warning_message.lines):
                    message += f"     {warning_message.lineno + i:5g}| {line}\n"
                message += warning.message
            warning = LineExpansionWarning(message)
            warnings.warn(warning, stacklevel=3)

    def __load_data_inputs_to_object(self, data_inputs):
        """
        Loads data input into their appropriate problem attribute.

        Problem-level input should be loaded this way like: mode and kcode.
        """
        inputs_to_property = {mode.Mode: "_mode"}
        inputs_loaded = set()
        for input in data_inputs:
            if type(input) in inputs_to_property:
                if type(input) in inputs_loaded:
                    raise MalformedInputError(
                        input,
                        f"The input: {type(input)} is only allowed once in a problem",
                    )
                setattr(self, inputs_to_property[type(input)], input)
                inputs_loaded.add(type(input))

    def __str__(self):
        return f"MCNP problem for: {self._input_file}, {self._title}"

    def __repr__(self):
        ret = f"MCNP problem for: {self._input_file}\n"
        if self.message:
            ret += str(self._message) + "\n"
        ret += str(self._title) + "\n"
        for collection in [self.cells, self.surfaces, self.data_inputs]:
            for obj in collection:
                ret += f"{obj}\n"
            ret += "\n"
        return ret<|MERGE_RESOLUTION|>--- conflicted
+++ resolved
@@ -2,11 +2,8 @@
 import copy
 from enum import Enum
 import itertools
-<<<<<<< HEAD
-=======
 import os
 import warnings
->>>>>>> c32f210f
 
 from montepy.data_inputs import mode, transform
 from montepy._cell_data_control import CellDataPrintController
@@ -19,22 +16,12 @@
 from montepy.surface_collection import Surfaces
 
 # weird way to avoid circular imports
-<<<<<<< HEAD
-from montepy.data_inputs import Material, parse_data
-=======
 from montepy.data_inputs import parse_data
->>>>>>> c32f210f
 from montepy.input_parser import input_syntax_reader, block_type, mcnp_input
 from montepy.input_parser.input_file import MCNP_InputFile
 from montepy.universes import Universes
 from montepy.transforms import Transforms
 import montepy
-<<<<<<< HEAD
-
-import os
-import warnings
-=======
->>>>>>> c32f210f
 
 
 class MCNP_Problem:
@@ -53,11 +40,7 @@
         surface.Surface: Surfaces,
         Material: Materials,
         transform.Transform: Transforms,
-<<<<<<< HEAD
         montepy.universe.Universe: Universes,
-=======
-        montepy.universe: Universes,
->>>>>>> c32f210f
     }
 
     def __init__(self, destination):
@@ -122,16 +105,6 @@
             if not isinstance(collection, str):
                 collection = self.__get_collect_attr_name(collection)
             collection = getattr(self, collection)
-<<<<<<< HEAD
-        if isinstance(
-            collection,
-            montepy.numbered_object_collection.NumberedObjectCollection,
-        ):
-            collection.link_to_problem(None)
-        else:
-            for obj in collection:
-                obj.link_to_problem(None)
-=======
             if isinstance(
                 collection,
                 montepy.numbered_object_collection.NumberedObjectCollection,
@@ -140,7 +113,6 @@
             else:
                 for obj in collection:
                     obj.link_to_problem(None)
->>>>>>> c32f210f
         self.__unpickled = True
         self.__relink_objs()
 
