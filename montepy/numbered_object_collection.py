--- conflicted
+++ resolved
@@ -201,9 +201,8 @@
         """
         if not isinstance(other_list, (list, type(self))):
             raise TypeError("The extending list must be a list")
-<<<<<<< HEAD
-        self.update(other_list)
-=======
+        # TODO combine with update
+        # this is the optimized version
         if self._problem:
             nums = set(self.__num_cache)
         else:
@@ -226,7 +225,6 @@
         if self._problem:
             for obj in other_list:
                 obj.link_to_problem(self._problem)
->>>>>>> 1c5c4773
 
     def remove(self, delete):
         """
@@ -356,22 +354,11 @@
         """
         if not isinstance(obj, self._obj_class):
             raise TypeError(f"object being appended must be of type: {self._obj_class}")
-<<<<<<< HEAD
-        if obj.number in self.numbers:
-            raise NumberConflictError(
-                (
-                    "There was a numbering conflict when attempting to add "
-                    f"{obj} to {type(self)}. Conflict was with {self[obj.number]}"
-                )
-            )
-        self.__internal_append(obj)
-=======
         self.check_number(obj.number)
         self.__num_cache[obj.number] = obj
         self._objects.append(obj)
         if self._problem:
             obj.link_to_problem(self._problem)
->>>>>>> 1c5c4773
 
     def append_renumber(self, obj, step=1):
         """Appends the object, but will renumber the object if collision occurs.
