# Copyright 2024, Battelle Energy Alliance, LLC All Rights Reserved.
from abc import ABC, abstractmethod
import typing
import weakref

import montepy
from montepy.numbered_mcnp_object import Numbered_MCNP_Object
from montepy.errors import *
from montepy.utilities import *


def _enforce_positive(self, num):
    if num <= 0:
        raise ValueError(f"Value must be greater than 0. {num} given.")


class NumberedObjectCollection(ABC):
    """A collections of MCNP objects.

    It quacks like a dict, it acts like a dict, but it's a list.

    The items in the collection are accessible by their number.
    For instance to get the Cell with a number of 2 you can just say:

    ``problem.cells[2]``

    You can also add delete items like you would in a dictionary normally.

    Unlike dictionaries this collection also supports slices e.g., ``[1:3]``.
    This will return a new :class:`NumberedObjectCollection` with objects
    that have cell numbers that fit that slice. If a number is in a slice that
    is not an actual object it will just be skipped.

    Because MCNP numbered objects start at 1, so do the indices.
    The slices are effectively 1-based and endpoint-inclusive.
    This means rather than the normal behavior of [0:5] excluding the index
    5, 5 would be included.

    :param obj_class: the class of numbered objects being collected
    :type obj_class: type
    :param objects: the list of cells to start with if needed
    :type objects: list
    :param problem: the problem to link this collection to.
    :type problem: MCNP_Problem
    """

    def __init__(self, obj_class, objects=None, problem=None):
        self.__num_cache = {}
        assert issubclass(obj_class, Numbered_MCNP_Object)
        self._obj_class = obj_class
        self._objects = []
<<<<<<< HEAD
=======
        self._start_num = 1
        self._step = 1
>>>>>>> 4f6144d6
        self._problem_ref = None
        if problem is not None:
            self._problem_ref = weakref.ref(problem)
        if objects:
            if not isinstance(objects, list):
                raise TypeError("NumberedObjectCollection must be built from a list")
            for obj in objects:
                if not isinstance(obj, obj_class):
                    raise TypeError(
                        f"The object: {obj} being added to a NumberedObjectCollection is not of type {obj_class}"
                    )
                if obj.number in self.__num_cache:
                    raise NumberConflictError(
                        (
                            f"When building {self} there was a numbering conflict between: "
                            f"{obj} and {self[obj.number]}"
                        )
                    )
                self.__num_cache[obj.number] = obj
            self._objects = objects

    def link_to_problem(self, problem):
        """Links the card to the parent problem for this card.

        This is done so that cards can find links to other objects.

        :param problem: The problem to link this card to.
        :type problem: MCNP_Problem
        """
        if not isinstance(problem, (montepy.mcnp_problem.MCNP_Problem, type(None))):
            raise TypeError("problem must be an MCNP_Problem")
        if problem is None:
            self._problem_ref = None
        else:
            self._problem_ref = weakref.ref(problem)
        for obj in self:
            obj.link_to_problem(problem)

    @property
    def _problem(self):
        if self._problem_ref is not None:
            return self._problem_ref()
        return None

    def __getstate__(self):
        state = self.__dict__.copy()
        weakref_key = "_problem_ref"
        if weakref_key in state:
            del state[weakref_key]
        return state

    def __setstate__(self, crunchy_data):
        crunchy_data["_problem_ref"] = None
        self.__dict__.update(crunchy_data)

    @property
    def numbers(self):
        """
        A generator of the numbers being used.

        :rtype: generator
        """
        for obj in self._objects:
            # update cache every time we go through all objects
            self.__num_cache[obj.number] = obj
            yield obj.number

    def check_number(self, number):
        """Checks if the number is already in use, and if so raises an error.

        :param number: The number to check.
        :type number: int
        :raises NumberConflictError: if this number is in use.
        """
        if not isinstance(number, int):
            raise TypeError("The number must be an int")
        conflict = False
        # only can trust cache if being
        if self._problem:
            if number in self.__num_cache:
                conflict = True
        else:
            if number in self.numbers:
                conflict = True
        if conflict:
            raise NumberConflictError(
                f"Number {number} is already in use for the collection: {type(self)} by {self[number]}"
            )

    def _update_number(self, old_num, new_num, obj):
        """ """
        # don't update numbers you don't own
        if self.__num_cache.get(old_num, None) is not obj:
            return
        self.__num_cache.pop(old_num, None)
        self.__num_cache[new_num] = obj

    @property
    def objects(self):
        """
        Returns a shallow copy of the internal objects list.

        The list object is a new instance, but the underlying objects
        are the same.

        :rtype: list
        """
        return self._objects[:]

    def pop(self, pos=-1):
        """
        Pop the final items off of the collection

        :param pos: The index of the element to pop from the internal list.
        :type pos: int
        :return: the final elements
        :rtype: Numbered_MCNP_Object
        """
        if not isinstance(pos, int):
            raise TypeError("The index for popping must be an int")
        obj = self._objects.pop(pos)
        self.__num_cache.pop(obj.number, None)
        return obj

    def clear(self):
        """
        Removes all objects from this collection.
        """
        self._objects.clear()
        self.__num_cache.clear()

    def extend(self, other_list):
        """
        Extends this collection with another list.

        :param other_list: the list of objects to add.
        :type other_list: list
        :raises NumberConflictError: if these items conflict with existing elements.
        """
        if not isinstance(other_list, (list, type(self))):
            raise TypeError("The extending list must be a list")
        if self._problem:
            nums = set(self.__num_cache.keys())
        else:
            nums = set(self.numbers)
        for obj in other_list:
            if not isinstance(obj, self._obj_class):
                raise TypeError(
                    "The object in the list {obj} is not of type: {self._obj_class}"
                )
            if obj.number in nums:
                raise NumberConflictError(
                    (
                        f"When adding to {type(self)} there was a number collision due to "
                        f"adding {obj} which conflicts with {self[obj.number]}"
                    )
                )
            nums.add(obj.number)
        self._objects.extend(other_list)
        self.__num_cache.update({obj.number: obj for obj in other_list})
        if self._problem:
            for obj in other_list:
                obj.link_to_problem(self._problem)

    def remove(self, delete):
        """
        Removes the given object from the collection.

        :param delete: the object to delete
        :type delete: Numbered_MCNP_Object
        """
        self.__num_cache.pop(delete.number, None)
        self._objects.remove(delete)

<<<<<<< HEAD
    def clone(self, starting_number=1, step=1):
=======
    def clone(self, starting_number=None, step=None):
>>>>>>> 4f6144d6
        """
        Create a new instance of this collection, with all new independent
        objects with new numbers.

        This relies mostly on ``copy.deepcopy``.

<<<<<<< HEAD
=======
        .. note ::
            If starting_number, or step are not specified :func:`starting_number`,
            and :func:`step` are used as default values.

        .. versionadded:: 0.5.0

>>>>>>> 4f6144d6
        :param starting_number: The starting number to request for a new object numbers.
        :type starting_number: int
        :param step: the step size to use to find a new valid number.
        :type step: int
        :returns: a cloned copy of this object.
        :rtype: type(self)

        """
<<<<<<< HEAD
        if not isinstance(starting_number, int):
            raise TypeError(
                f"Starting_number must be an int. {type(starting_number)} given."
            )
        if not isinstance(step, int):
            raise TypeError(f"step must be an int. {type(step)} given.")
        if starting_number <= 0:
            raise ValueError(f"starting_number must be >= 1. {starting_number} given.")
        if step <= 0:
            raise ValueError(f"step must be >= 1. {step} given.")
=======
        if not isinstance(starting_number, (int, type(None))):
            raise TypeError(
                f"Starting_number must be an int. {type(starting_number)} given."
            )
        if not isinstance(step, (int, type(None))):
            raise TypeError(f"step must be an int. {type(step)} given.")
        if starting_number is not None and starting_number <= 0:
            raise ValueError(f"starting_number must be >= 1. {starting_number} given.")
        if step is not None and step <= 0:
            raise ValueError(f"step must be >= 1. {step} given.")
        if starting_number is None:
            starting_number = self.starting_number
        if step is None:
            step = self.step
>>>>>>> 4f6144d6
        objs = []
        for obj in self:
            new_obj = obj.clone(starting_number, step)
            starting_number = new_obj.number
            objs.append(new_obj)
            starting_number = new_obj.number + step
        return type(self)(objs)

<<<<<<< HEAD
=======
    @make_prop_pointer("_start_num", int, validator=_enforce_positive)
    def starting_number(self):
        """
        The starting number to use when an object is cloned.

        :returns: the starting number
        :rtype: int
        """
        pass

    @make_prop_pointer("_step", int, validator=_enforce_positive)
    def step(self):
        """
        The step size to use to find a valid number during cloning.

        :returns: the step size
        :rtype: int
        """
        pass

>>>>>>> 4f6144d6
    def __iter__(self):
        self._iter = self._objects.__iter__()
        return self._iter

    def __str__(self):
        base_class_name = self.__class__.__name__
        numbers = list(self.numbers)
        return f"{base_class_name}: {numbers}"

    def __repr__(self):
        return (
            f"Numbered_object_collection: obj_class: {self._obj_class}, problem: {self._problem}\n"
            f"Objects: {self._objects}\n"
            f"Number cache: {self.__num_cache}"
        )

    def append(self, obj):
        """Appends the given object to the end of this collection.

        :param obj: the object to add.
        :type obj: Numbered_MCNP_Object
        :raises NumberConflictError: if this object has a number that is already in use.
        """
        if not isinstance(obj, self._obj_class):
            raise TypeError(f"object being appended must be of type: {self._obj_class}")
        self.check_number(obj.number)
        self.__num_cache[obj.number] = obj
        self._objects.append(obj)
        if self._problem:
            obj.link_to_problem(self._problem)

    def append_renumber(self, obj, step=1):
        """Appends the object, but will renumber the object if collision occurs.

        This behaves like append, except if there is a number collision the object will
        be renumbered to an available number. The number will be incremented by step
        until an available number is found.

        :param obj: The MCNP object being added to the collection.
        :type obj: Numbered_MCNP_Object
        :param step: the incrementing step to use to find a new number.
        :type step: int
        :return: the number for the object.
        :rtype: int
        """
        if not isinstance(obj, self._obj_class):
            raise TypeError(f"object being appended must be of type: {self._obj_class}")
        if not isinstance(step, int):
            raise TypeError("The step number must be an int")
        number = obj.number
        if self._problem:
            obj.link_to_problem(self._problem)
        try:
            self.append(obj)
        except NumberConflictError:
            number = self.request_number(number, step)
            obj.number = number
            self.append(obj)

        return number

    def request_number(self, start_num=None, step=None):
        """Requests a new available number.

        This method does not "reserve" this number. Objects
        should be immediately added to avoid possible collisions
        caused by shifting numbers of other objects in the collection.

        .. note ::
            If starting_number, or step are not specified :func:`starting_number`,
            and :func:`step` are used as default values.

        .. versionchanged:: 0.5.0
            In 0.5.0 the default values were changed to reference :func:`starting_number` and :func:`step`.

        :param start_num: the starting number to check.
        :type start_num: int
        :param step: the increment to jump by to find new numbers.
        :type step: int
        :returns: an available number
        :rtype: int
        """
        if not isinstance(start_num, (int, type(None))):
            raise TypeError("start_num must be an int")
        if not isinstance(step, (int, type(None))):
            raise TypeError("step must be an int")
        if start_num is None:
            start_num = self.starting_number
        if step is None:
            step = self.step
        number = start_num
        while True:
            try:
                self.check_number(number)
                break
            except NumberConflictError:
                number += step
        return number

    def next_number(self, step=1):
        """Get the next available number, based on the maximum number.

        This works by finding the current maximum number, and then adding the
        stepsize to it.

        :param step: how much to increase the last number by
        :type step: int
        """
        if not isinstance(step, int):
            raise TypeError("step must be an int")
        if step <= 0:
            raise ValueError("step must be > 0")
        return max(self.numbers) + step

    def __get_slice(self, i: slice):
        """Get a new NumberedObjectCollection over a slice of numbers

        This method implements usage like:
            >>> NumberedObjectCollection[1:49:12]
            [1, 13, 25, 37, 49]

        Any ``slice`` object may be passed.
        The indices are the object numbers.
        Because MCNP numbered objects start at 1, so do the indices.
        They are effectively 1-based and endpoint-inclusive.

        :rtype: NumberedObjectCollection
        """
        rstep = i.step if i.step is not None else 1
        rstart = i.start
        rstop = i.stop
        if rstep < 0:  # Backwards
            if rstart is None:
                rstart = max(self.numbers)
            if rstop is None:
                rstop = min(self.numbers)
            rstop -= 1
        else:  # Forwards
            if rstart is None:
                rstart = 0
            if rstop is None:
                rstop = max(self.numbers)
            rstop += 1
        numbered_objects = []
        for num in range(rstart, rstop, rstep):
            obj = self.get(num)
            if obj is not None:
                numbered_objects.append(obj)
        # obj_class is always implemented in child classes.
        return type(self)(numbered_objects)

    def __getitem__(self, i):
        if isinstance(i, slice):
            return self.__get_slice(i)
        elif not isinstance(i, int):
            raise TypeError("index must be an int or slice")
        ret = self.get(i)
        if ret is None:
            raise KeyError(f"Object with number {i} not found in {type(self)}")
        return ret

    def __delitem__(self, idx):
        if not isinstance(idx, int):
            raise TypeError("index must be an int")
        obj = self[idx]
        self.__num_cache.pop(obj.number, None)
        self._objects.remove(obj)

    def __setitem__(self, key, newvalue):
        if not isinstance(key, int):
            raise TypeError("index must be an int")
        self.append(newvalue)

    def __len__(self):
        return len(self._objects)

    def __iadd__(self, other):
        self.extend(other)
        return self

    def __contains__(self, other):
        return other in self._objects

    def get(self, i: int, default=None) -> (Numbered_MCNP_Object, None):
        """
        Get ``i`` if possible, or else return ``default``.

        :param i: number of the object to get, not it's location in the internal list
        :type i: int
        :param default: value to return if not found
        :type default: object

        :rtype: Numbered_MCNP_Object
        """
        try:
            ret = self.__num_cache[i]
            if ret.number == i:
                return ret
        except KeyError:
            pass
        for obj in self._objects:
            if obj.number == i:
                self.__num_cache[i] = obj
                return obj
        return default

    def keys(self) -> typing.Generator[int, None, None]:
        """
        Get iterator of the collection's numbers.

        :rtype: int
        """
        for o in self._objects:
            yield o.number

    def values(self) -> typing.Generator[Numbered_MCNP_Object, None, None]:
        """
        Get iterator of the collection's objects.

        :rtype: Numbered_MCNP_Object
        """
        for o in self._objects:
            yield o

    def items(
        self,
    ) -> typing.Generator[typing.Tuple[int, Numbered_MCNP_Object], None, None]:
        """
        Get iterator of the collections (number, object) pairs.

        :rtype: tuple(int, MCNP_Object)
        """
        for o in self._objects:
            yield o.number, o


class NumberedDataObjectCollection(NumberedObjectCollection):
    def __init__(self, obj_class, objects=None, problem=None):
        self._last_index = None
        if problem and objects:
            try:
                self._last_index = problem.data_inputs.index(objects[-1])
            except ValueError:
                pass
        super().__init__(obj_class, objects, problem)

    def append(self, obj, insert_in_data=True):
        """Appends the given object to the end of this collection.

        :param obj: the object to add.
        :type obj: Numbered_MCNP_Object
        :param insert_in_data: Whether to add the object to the linked problem's data_inputs.
        :type insert_in_data: bool
        :raises NumberConflictError: if this object has a number that is already in use.
        """
        super().append(obj)
        if self._problem:
            if self._last_index:
                index = self._last_index
            elif len(self) > 0:
                try:
                    index = self._problem.data_inputs.index(self._objects[-1])
                except ValueError:
                    index = len(self._problem.data_inputs)
            else:
                index = len(self._problem.data_inputs)
            if insert_in_data:
                self._problem.data_inputs.insert(index + 1, obj)
            self._last_index = index + 1

    def __delitem__(self, idx):
        if not isinstance(idx, int):
            raise TypeError("index must be an int")
        obj = self[idx]
        super().__delitem__(idx)
        if self._problem:
            self._problem.data_inputs.remove(obj)

    def remove(self, delete):
        """
        Removes the given object from the collection.

        :param delete: the object to delete
        :type delete: Numbered_MCNP_Object
        """
        super().remove(delete)
        if self._problem:
            self._problem.data_inputs.remove(delete)

    def pop(self, pos=-1):
        """
        Pop the final items off of the collection

        :param pos: The index of the element to pop from the internal list.
        :type pos: int
        :return: the final elements
        :rtype: Numbered_MCNP_Object
        """
        if not isinstance(pos, int):
            raise TypeError("The index for popping must be an int")
        obj = self._objects.pop(pos)
        super().pop(pos)
        if self._problem:
            self._problem.data_inputs.remove(obj)
        return obj

    def clear(self):
        """
        Removes all objects from this collection.
        """
        if self._problem:
            for obj in self._objects:
                self._problem.data_inputs.remove(obj)
        self._last_index = None
        super().clear()<|MERGE_RESOLUTION|>--- conflicted
+++ resolved
@@ -49,11 +49,8 @@
         assert issubclass(obj_class, Numbered_MCNP_Object)
         self._obj_class = obj_class
         self._objects = []
-<<<<<<< HEAD
-=======
         self._start_num = 1
         self._step = 1
->>>>>>> 4f6144d6
         self._problem_ref = None
         if problem is not None:
             self._problem_ref = weakref.ref(problem)
@@ -228,26 +225,19 @@
         self.__num_cache.pop(delete.number, None)
         self._objects.remove(delete)
 
-<<<<<<< HEAD
-    def clone(self, starting_number=1, step=1):
-=======
     def clone(self, starting_number=None, step=None):
->>>>>>> 4f6144d6
         """
         Create a new instance of this collection, with all new independent
         objects with new numbers.
 
         This relies mostly on ``copy.deepcopy``.
 
-<<<<<<< HEAD
-=======
         .. note ::
             If starting_number, or step are not specified :func:`starting_number`,
             and :func:`step` are used as default values.
 
         .. versionadded:: 0.5.0
 
->>>>>>> 4f6144d6
         :param starting_number: The starting number to request for a new object numbers.
         :type starting_number: int
         :param step: the step size to use to find a new valid number.
@@ -256,18 +246,6 @@
         :rtype: type(self)
 
         """
-<<<<<<< HEAD
-        if not isinstance(starting_number, int):
-            raise TypeError(
-                f"Starting_number must be an int. {type(starting_number)} given."
-            )
-        if not isinstance(step, int):
-            raise TypeError(f"step must be an int. {type(step)} given.")
-        if starting_number <= 0:
-            raise ValueError(f"starting_number must be >= 1. {starting_number} given.")
-        if step <= 0:
-            raise ValueError(f"step must be >= 1. {step} given.")
-=======
         if not isinstance(starting_number, (int, type(None))):
             raise TypeError(
                 f"Starting_number must be an int. {type(starting_number)} given."
@@ -282,7 +260,6 @@
             starting_number = self.starting_number
         if step is None:
             step = self.step
->>>>>>> 4f6144d6
         objs = []
         for obj in self:
             new_obj = obj.clone(starting_number, step)
@@ -291,8 +268,6 @@
             starting_number = new_obj.number + step
         return type(self)(objs)
 
-<<<<<<< HEAD
-=======
     @make_prop_pointer("_start_num", int, validator=_enforce_positive)
     def starting_number(self):
         """
@@ -313,7 +288,6 @@
         """
         pass
 
->>>>>>> 4f6144d6
     def __iter__(self):
         self._iter = self._objects.__iter__()
         return self._iter
