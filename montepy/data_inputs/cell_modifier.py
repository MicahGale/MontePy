# Copyright 2024, Battelle Energy Alliance, LLC All Rights Reserved.
from abc import abstractmethod
import montepy
from montepy.data_inputs.data_input import DataInputAbstract
from montepy.input_parser import syntax_node
from montepy.input_parser.block_type import BlockType
from montepy.input_parser.mcnp_input import Input, Jump
import warnings


class CellModifierInput(DataInputAbstract):
    """
    Abstract Parent class for Data Inputs that modify cells / geometry.

    Examples: IMP, VOL, etc.

    :param input: the Input object representing this data input
    :type input: Input
    :param in_cell_block: if this card came from the cell block of an input file.
    :type in_cell_block: bool
    :param key: the key from the key-value pair in a cell
    :type key: str
    :param value: the value syntax tree from the key-value pair in a cell
    :type value: SyntaxNode
    """

    def __init__(self, input=None, in_cell_block=False, key=None, value=None):
        fast_parse = False
        if key and value:
            input = Input([key], BlockType.DATA)
            fast_parse = True
        super().__init__(input, fast_parse)
        if not isinstance(in_cell_block, bool):
            raise TypeError("in_cell_block must be a bool")
        if key and not isinstance(key, str):
            raise TypeError("key must be a str")
        if value and not isinstance(value, syntax_node.SyntaxNode):
            raise TypeError("value must be from a SyntaxNode")
        if not in_cell_block and not input:
            self._generate_default_data_tree()
        self._in_cell_block = in_cell_block
        self._in_key = key
        self._in_value = value
        if key and in_cell_block:
            self._set_in_cell_block = True
            self._tree = value
            self._data = value["data"]
        else:
            self._set_in_cell_block = False
            if in_cell_block and key is None and value is None:
                self._generate_default_cell_tree()

    @abstractmethod
    def _generate_default_cell_tree(self):
        pass

    def _generate_default_data_tree(self):
        list_node = syntax_node.ListNode("number sequence")
        list_node.append(self._generate_default_node(float, None))
        classifier = syntax_node.ClassifierNode()
        classifier.prefix = self._generate_default_node(
            str, self._class_prefix().upper(), None
        )
        classifier.padding = syntax_node.PaddingNode(" ")
        self._tree = syntax_node.SyntaxNode(
            self._class_prefix(),
            {
                "start_pad": syntax_node.PaddingNode(),
                "classifier": classifier,
                "keyword": syntax_node.ValueNode(None, str, None),
                "data": list_node,
            },
        )

    @property
    def in_cell_block(self):
        """
        True if this object represents an input from the cell block section of a file.

        :rtype: bool
        """
        return self._in_cell_block

    @property
    def set_in_cell_block(self):
        """
        True if this data were set in the cell block in the input
        """
        return self._set_in_cell_block

    @abstractmethod
    def merge(self, other):
        """
        Merges the data from another card of same type into this one.

        :param other: The other object to merge into this object.
        :type other: CellModifierInput
        :raises MalformedInputError: if two objects cannot be merged.
        """
        pass

    def link_to_problem(self, problem):
        super().link_to_problem(problem)
        if problem and self.set_in_cell_block:
            self._problem.print_in_data_block[self._class_prefix()] = False

    @abstractmethod
    def push_to_cells(self):
        """
        After being linked to the problem update all cells attributes with this data.

        This needs to also check that none of the cells had data provided in the cell block
        (check that ``set_in_cell_block`` isn't set).
        Use ``self._check_redundant_definitions`` to do this.

        :raises MalformedInputError: When data are given in the cell block and the data block.
        """
        pass

    @property
    @abstractmethod
    def has_information(self):
        """
        For a cell instance of :class:`montepy.data_cards.cell_modifier.CellModifierCard` returns True iff there is information here worth printing out.

        e.g., a manually set volume for a cell

        :returns: True if this instance has information worth printing.
        :rtype: bool
        """
        pass

    def _check_redundant_definitions(self):
        """
        Checks that data wasn't given in data block and the cell block.
        """
        attr, _ = montepy.Cell._INPUTS_TO_PROPERTY[type(self)]
        if not self._in_cell_block and self._problem:
            cells = self._problem.cells
            for cell in cells:
                if getattr(cell, attr).set_in_cell_block:
                    raise montepy.errors.MalformedInputError(
                        cell._input,
                        f"Cell: {cell.number} provided {self._class_prefix().upper()}"
                        " data when those data were in the data block",
                    )

    @abstractmethod
    def _clear_data(self):
        """
        After data has been pushed to cells, delete internal data to avoid inadvertent editing.

        This is only called on data-block instances of this object.
        """
        pass

    @property
    def _is_worth_printing(self):
        """
        Determines if this object has information that is worth printing in the input file.

        Uses the :func:`has_information` property for all applicable cell(s)

        :returns: True if this object should be included in the output
        :rtype: bool
        """
        if self.in_cell_block:
            return self.has_information
        attr, _ = montepy.Cell._INPUTS_TO_PROPERTY[type(self)]
        for cell in self._problem.cells:
            if getattr(cell, attr).has_information:
                return True
        return False

    @property
    @abstractmethod
    def _tree_value(self):
        """
        The ValueNode that holds the information for this instance, that should be included in the data block.

        .. versionadded:: 0.2.0

        :returns: The ValueNode to update the data-block syntax tree with.
        :rtype: ValueNode
        """
        pass

    def _collect_new_values(self):
        """
        Gets a list of the ValueNodes that hold the information for all cells.

        This will be a list in the same order as :func:`montepy.mcnp_problem.MCNP_Problem.cells`.

        .. versionadded:: 0.2.0

        :returns: a list of the ValueNodes to update the data block syntax tree with
        :rtype: list
        """
        ret = []
        attr, _ = montepy.Cell._INPUTS_TO_PROPERTY[type(self)]
        for cell in self._problem.cells:
            input = getattr(cell, attr)
            ret.append(input._tree_value)
        return ret

    @abstractmethod
    def _update_cell_values(self):
        """
        Updates values in the syntax tree when in the cell block.

        .. versionadded:: 0.2.0
        """
        pass

    def _update_values(self):
        if self.in_cell_block:
            self._update_cell_values()
        else:
            new_vals = self._collect_new_values()
            self.data.update_with_new_values(new_vals)

    def _format_tree(self):
        """
        Formats the syntax tree for printing in an input file.

        By default this runs ``self._tree.format()``.

        :returns: a string of the text to write out to the input file (not wrapped yet for MCNP).
        :rtype: str
        """
        return self._tree.format()

    def format_for_mcnp_input(self, mcnp_version, has_following=False):
        """
        Creates a string representation of this MCNP_Object that can be
        written to file.

        :param mcnp_version: The tuple for the MCNP version that must be exported to.
        :type mcnp_version: tuple
        :return: a list of strings for the lines that this input will occupy.
        :rtype: list
        """
        self.validate()
        self._tree.check_for_graveyard_comments(has_following)
        if not self._problem:
            print_in_data_block = not self.in_cell_block
        else:
            print_in_data_block = self._problem.print_in_data_block[
                self._class_prefix().upper()
            ]

        """
        Boolean logic
        A= self.in_Cell_block
        B = print_in_data_block
        C = is_worth_pring

        Logic:
            1. A!BC + !ABC
            2. C *(A!B + !AB)
            3. C * (A xor B)
            4. C * (A != B)
        """
        # print in either block
        if (self.in_cell_block != print_in_data_block) and self._is_worth_printing:
            self._update_values()
<<<<<<< HEAD
            return self.wrap_string_for_mcnp(self._format_tree(), mcnp_version, True)
        return []
=======
            return self.wrap_string_for_mcnp(
                self._format_tree(),
                mcnp_version,
                True,
                suppress_blank_end=not self.in_cell_block,
            )
        return []

    @property
    def has_changed_print_style(self):  # pragma: no cover
        """
        returns true if the printing style for this modifier has changed
        from cell block to data block, or vice versa.

        .. deprecated:: 0.2.0
            This property is no longer needed and overly complex.

        :returns: true if the printing style for this modifier has changed
        :rtype: bool
        :raises DeprecationWarning: raised always.
        """
        warnings.warn(
            "has_changed_print_style will be removed soon.",
            DeprecationWarning,
            stacklevel=2,
        )
        if self._problem:
            print_in_cell_block = not self._problem.print_in_data_block[
                self.class_prefix
            ]
            set_in_cell_block = print_in_cell_block
            if not self.in_cell_block:
                for cell in self._problem.cells:
                    attr = montepy.Cell._CARDS_TO_PROPERTY[type(self)][0]
                    modifier = getattr(cell, attr)
                    if modifier.has_information:
                        set_in_cell_block = modifier.set_in_cell_block
                    break
            else:
                if self.has_information:
                    set_in_cell_block = self.set_in_cell_block
            return print_in_cell_block ^ set_in_cell_block
        else:
            return False
>>>>>>> 9e77f4fb
<|MERGE_RESOLUTION|>--- conflicted
+++ resolved
@@ -264,52 +264,10 @@
         # print in either block
         if (self.in_cell_block != print_in_data_block) and self._is_worth_printing:
             self._update_values()
-<<<<<<< HEAD
-            return self.wrap_string_for_mcnp(self._format_tree(), mcnp_version, True)
-        return []
-=======
             return self.wrap_string_for_mcnp(
                 self._format_tree(),
                 mcnp_version,
                 True,
                 suppress_blank_end=not self.in_cell_block,
             )
-        return []
-
-    @property
-    def has_changed_print_style(self):  # pragma: no cover
-        """
-        returns true if the printing style for this modifier has changed
-        from cell block to data block, or vice versa.
-
-        .. deprecated:: 0.2.0
-            This property is no longer needed and overly complex.
-
-        :returns: true if the printing style for this modifier has changed
-        :rtype: bool
-        :raises DeprecationWarning: raised always.
-        """
-        warnings.warn(
-            "has_changed_print_style will be removed soon.",
-            DeprecationWarning,
-            stacklevel=2,
-        )
-        if self._problem:
-            print_in_cell_block = not self._problem.print_in_data_block[
-                self.class_prefix
-            ]
-            set_in_cell_block = print_in_cell_block
-            if not self.in_cell_block:
-                for cell in self._problem.cells:
-                    attr = montepy.Cell._CARDS_TO_PROPERTY[type(self)][0]
-                    modifier = getattr(cell, attr)
-                    if modifier.has_information:
-                        set_in_cell_block = modifier.set_in_cell_block
-                    break
-            else:
-                if self.has_information:
-                    set_in_cell_block = self.set_in_cell_block
-            return print_in_cell_block ^ set_in_cell_block
-        else:
-            return False
->>>>>>> 9e77f4fb
+        return []