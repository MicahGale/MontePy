# Copyright 2024, Battelle Energy Alliance, LLC All Rights Reserved.
import copy
import collections as co
import itertools
import math

from montepy.data_inputs import data_input, thermal_scattering
from montepy.data_inputs.nuclide import Library, Nucleus, Nuclide
from montepy.data_inputs.element import Element
from montepy.data_inputs.material_component import MaterialComponent
from montepy.input_parser import syntax_node
from montepy.input_parser.material_parser import MaterialParser
from montepy import mcnp_object
from montepy.numbered_mcnp_object import Numbered_MCNP_Object
from montepy.errors import *
from montepy.utilities import *
from montepy.particle import LibraryType

import re
import warnings


<<<<<<< HEAD
MAX_PRINT_ELEMENTS = 5


def _number_validator(self, number):
    if number <= 0:
        raise ValueError("number must be > 0")
    if self._problem:
        self._problem.materials.check_number(number)


class _DefaultLibraries:

    __slots__ = "_libraries"

    def __init__(self):
        self._libraries = {}

    def __getitem__(self, key):
        key = self._validate_key(key)
        return self._libraries[key]

    def __setitem__(self, key, value):
        key = self._validate_key(key)
        if not isinstance(value, Library):
            raise TypeError("")
        self._libraries[key] = value

    def __delitem__(self, key):
        key = self._validate_key(key)
        del self._libraries[key]

    def __str__(self):
        return str(self._libraries)

    @staticmethod
    def _validate_key(key):
        if not isinstance(key, LibraryType):
            raise TypeError("")
        return key


=======
>>>>>>> 1c5c4773
class Material(data_input.DataInputAbstract, Numbered_MCNP_Object):
    """
    A class to represent an MCNP material.

<<<<<<< HEAD
    .. seealso::

            * :manual63:`5.6.1`
            * :manual62:`106`
=======
    .. note::

        There is a known bug (:issue:`182`) that valid MCNP material definitions cannot be parsed.

>>>>>>> 1c5c4773

    :param input: the input card that contains the data
    :type input: Input
    """

    _parser = MaterialParser()

    def __init__(self, input=None):
        self._components = []
        self._thermal_scattering = None
<<<<<<< HEAD
        self._is_atom_fraction = False
=======
        self._is_atom_fraction = True
>>>>>>> 1c5c4773
        self._number = self._generate_default_node(int, -1)
        self._elements = set()
        self._nuclei = set()
        self._default_libs = _DefaultLibraries()
        super().__init__(input)
        if input:
            num = self._input_number
            self._old_number = copy.deepcopy(num)
            self._number = num
            set_atom_frac = False
            isotope_fractions = self._tree["data"]
            is_first = True
            for group in isotope_fractions:
                if len(group) == 2:
                    self._grab_isotope(*group, is_first=is_first)
                    is_first = False
                else:
                    self._grab_default(*group)

    def _grab_isotope(self, nuclide, fraction, is_first=False):
        """ """
        isotope = Nuclide(node=nuclide)
        fraction.is_negatable_float = True
        if is_first:
            if not fraction.is_negative:
                self._is_atom_fraction = True
            else:
                self._is_atom_fraction = False
        else:
            # if switching fraction formatting
            if (not fraction.is_negative and not self._is_atom_fraction) or (
                fraction.is_negative and self._is_atom_fraction
            ):
                raise MalformedInputError(
                    input,
                    f"Material definitions for material: {self.number} cannot use atom and mass fraction at the same time",
                )
        self._elements.add(isotope.element)
        self._nuclei.add(isotope.nucleus)
        self._components.append((isotope, fraction))

    def _grab_default(self, param):
        try:
            lib_type = LibraryType(param["classifier"].prefix.value.upper())
            self._default_libs[lib_type] = Library(param["data"].value)
        # skip extra parameters
        except ValueError:
            pass
        # TODO update in update_values for default_libraries

    @make_prop_val_node("_old_number")
    def old_number(self):
        """
        The material number that was used in the read file

        :rtype: int
        """
        pass

<<<<<<< HEAD
    @make_prop_val_node("_number", int, validator=_number_validator)
    def number(self):
        """
        The number to use to identify the material by

        :rtype: int
        """
        pass

    # TODO ensure update_values
    @make_prop_pointer("_is_atom_fraction", bool)
=======
    @property
>>>>>>> 1c5c4773
    def is_atom_fraction(self):
        """
        If true this constituent is in atom fraction, not weight fraction.

        :rtype: bool
        """
        pass

    @property
    def material_components(self):
        """
        The internal dictionary containing all the components of this material.

        .. deprecated:: 0.4.1
            MaterialComponent has been deprecated as part of a redesign for the material
            interface due to a critical bug in how MontePy handles duplicate nuclides.
            See :ref:`migrate 0 1`.

        :raises DeprecationWarning: This has been fully deprecated and cannot be used.
        """
        raise DeprecationWarning(
            f"""material_components is deprecated, and has been removed in MontePy 1.0.0.
See <https://www.montepy.org/migrations/migrate0_1.html> for more information """
        )

    @make_prop_pointer("_default_libs")
    def default_libraries(self):
        """
        TODO
        """
        pass

    def __getitem__(self, idx):
        """ """
        if not isinstance(idx, (int, slice)):
            raise TypeError(f"Not a valid index. {idx} given.")
        return self._components[idx]

    def __iter__(self):
        def gen_wrapper():
            for comp in self._components:
                yield (comp[0], comp[1].value)

        return gen_wrapper()

    def __setitem__(self, idx, newvalue):
        """ """
        if not isinstance(idx, (int, slice)):
            raise TypeError(f"Not a valid index. {idx} given.")
        self._check_valid_comp(newvalue)
        self._components[idx] = newvalue

    def __len__(self):
        return len(self._components)

    def _check_valid_comp(self, newvalue):
        if not isinstance(newvalue, tuple):
            raise TypeError(
                f"Invalid component given. Must be tuple of Nuclide, fraction. {newvalue} given."
            )
        if len(newvalue) != 2:
            raise ValueError(
                f"Invalid component given. Must be tuple of Nuclide, fraction. {newvalue} given."
            )
        if not isinstance(newvalue[0], Nuclide):
            raise TypeError(f"First element must be an Nuclide. {newvalue[0]} given.")
        if not isinstance(newvalue[1], (float, int)):
            raise TypeError(
                f"Second element must be a fraction greater than 0. {newvalue[1]} given."
            )
        if newvalue[1] < 0.0:
            raise TypeError(
                f"Second element must be a fraction greater than 0. {newvalue[1]} given."
            )

    def __delitem__(self, idx):
        if not isinstance(idx, (int, slice)):
            raise TypeError(f"Not a valid index. {idx} given.")
        element = self[idx][0].element
        nucleus = self[idx][0].nucleus
        found_el = False
        found_nuc = False
        for i, (nuclide, _) in enumerate(self):
            if i == idx:
                continue
            if nuclide.element == element:
                found_el = True
            if nuclide.nucleus == nucleus:
                found_nuc = True
            if found_el and found_nuc:
                break
        if not found_el:
            self._elements.remove(element)
        if not found_nuc:
            self._nuclei.remove(nucleus)
        del self._components[idx]

    def __contains__(self, nuclide):
        # TODO support fancy stuff?
        if not isinstance(nuclide, (Nuclide, Nucleus, Element)):
            raise TypeError("")
        if isinstance(nuclide, (Nucleus, Nuclide)):
            # shortcut with hashes first
            if nuclide not in self._nuclei:
                return False
            # do it slowly with search
            if isinstance(nuclide, Nucleus):
                for self_nuc, _ in self:
                    if self_nuc == nuclide:
                        return True
                return False
            # fall through for only Nucleus
            return True
        if isinstance(nuclide, Element):
            element = nuclide
            return element in self._elements
        return False

    def append(self, obj):
        self._check_valid_comp(obj)
        self._elements.add(obj[0].element)
        self._nuclei.add(obj[0].nucleus)
        self._components.append(obj)

    def change_libraries(self, new_library):
        """ """
        if not isinstance(new_library, (Library, str)):
            raise TypeError(
                f"new_library must be a Library or str. {new_library} given."
            )
        for nuclide, _ in self:
            nuclide.library = new_library

    def add_nuclide(self, nuclide, fraction):
        """

        :param nuclide: The nuclide to add, which can be a string indentifier.
        :type nuclide: Nuclide, str, int
        """
        if not isinstance(nuclide, (Nuclide, str, int)):
            raise TypeError("")
        if not isinstance(fraction, (float, int)):
            raise TypeError("")
        if isinstance(nuclide, (str, int)):
            nuclide = Nuclide(nuclide)
        self.append((nuclide, fraction))

    def contains(self, nuclide, *args, threshold):
        nuclides = []
        for nuclide in [nuclide] + args:
            if not isinstance(nuclide, (str, int, Element, Nucleus, Nuclide)):
                raise TypeError("")  # foo
            if isinstance(nuclide, (str, int)):
                nuclide = montepy.Nuclide.get_from_fancy_name(nuclide)
            nuclides.append(nuclide)

        # fail fast
        for nuclide in nuclides:
            if isinstance(nuclide, (Nucleus, Element)):
                if nuclide not in self:
                    return False

        # do exhaustive search
        nuclides_search = {str(nuclide): False for nuclide in nuclides}

        for nuclide, fraction in self:
            if str(nuclide) in nuclides_search:
                if fraction >= threshold:
                    nuclides_search[str(nuclide)] = True
        return all(nuclide_search)

    def __prep_element_filter(self, filter_obj):
        if isinstance(filter_obj, "str"):
            filter_obj = Element.get_by_symbol(filter_obj).Z
        if isinstance(filter_obj, Element):
            filter_obj = filter_obj.Z
        wrapped_filter = self.__prep_filter(filter_obj, "Z")
        return wrapped_filter

    def __prep_filter(self, filter_obj, attr=None):
        if callable(filter_obj):
            return filter_obj

        elif isinstance(filter_obj, slice):

            def slicer(val):
                if attr is not None:
                    val = getattr(val, attr)
                if filter_obj.start:
                    start = filter_obj.start
                    if val < filter_obj.start:
                        return False
                else:
                    start = 0
                if filter_obj.stop:
                    if val >= filter_obj.stop:
                        return False
                if filter_obj.step:
                    if (val - start) % filter_obj.step != 0:
                        return False
                return True

            return slicer

        else:
            return lambda val: val == filter_obj

    def find(
        self, fancy_name=None, element=None, A=None, meta_isomer=None, library=None
    ):
        """
        Finds all components that meet the given criteria.

        The criteria are additive, and a component must match all criteria.

        ... Examples

        :param fancy_name: TODO
        :type fancy_name: str
        :param element: the element to filter by, slices must be slices of integers.
        :type element: Element, str, int, slice
        :param A: the filter for the nuclide A number.
        :type A: int, slice
        :param meta_isomer: the metastable isomer filter.
        :type meta_isomer: int, slice
        :param library: the libraries to limit the search to.
        :type library: str, slice
        """
        # TODO type enforcement
        # TODO allow broad fancy name "U"
        filters = [
            self.__prep_filter(Nuclide.get_from_fancy_name(fancy_name)),
            self.__prep_element_filter(element),
            self.__prep_filter(A, "A"),
            self.__prep_filter(meta_isomer, "meta_state"),
            self.__prep_filter(library, "library"),
        ]
        for component in self._components:
            for filt in filters:
                found = filt(component[0])
                if not found:
                    break
            if found:
                yield component

    def find_vals(
        self, fancy_name=None, element=None, A=None, meta_isomer=None, library=None
    ):
        """ """
        pass

    def __bool__(self):
        return bool(self._components)

    _LIB_PARSER = re.compile(r"\.?(?P<num>\d{2,})(?P<type>[a-z]+)", re.I)

    @classmethod
    def _match_library_slice(cls, keys, slicer):
        if all((a is None for a in (slicer.start, slicer.stop, slicer.step))):
            return [True for _ in keys]
        # TODO handle non-matches
        matches = [cls._LIB_PARSER.match(k).groupdict() for k in keys]
        if slicer.start:
            start_match = cls._LIB_PARSER.match(slicer.start).groupdict()
        else:
            start_match = None
        if slicer.stop:
            stop_match = cls._LIB_PARSER.match(slicer.stop).groupdict()
        else:
            stop_match = None
        # TODO this feels janky and verbose
        if start_match and stop_match:
            # TODO
            assert start_match["type"] == stop_match["type"]
        if start_match:
            lib_type = start_match["type"].lower()
        elif stop_match:
            lib_type = stop_match["type"].lower()
        assert start_match or stop_match
        ret = [m["type"].lower() == lib_type for m in matches]
        start_num = int(start_match["num"]) if start_match else None
        stop_num = int(stop_match["num"]) if stop_match else None
        num_match = cls._match_slice(
            [int(m["num"]) for m in matches], slice(start_num, stop_num, slicer.step)
        )
        return [old and num for old, num in zip(ret, num_match)]

    @staticmethod
    def _match_slice(keys, slicer):
        if all((a is None for a in (slicer.start, slicer.stop, slicer.step))):
            return [True for _ in keys]
        if slicer.start:
            ret = [key >= slicer.start for key in keys]
        else:
            ret = [True for _ in keys]
        if slicer.step not in {None, 1}:
            if slicer.start:
                start = slicer.start
            else:
                start = 0
            ret = [
                old and ((key - start) % slicer.step == 0)
                for old, key in zip(ret, keys)
            ]
        if slicer.stop in {None, -1}:
            return ret
        if slicer.stop > 0:
            end = slicer.stop
        else:
            end = keys[slicer.end]
        return [old and key < end for key, old in zip(keys, ret)]

    @make_prop_pointer("_thermal_scattering", thermal_scattering.ThermalScatteringLaw)
    def thermal_scattering(self):
        """
        The thermal scattering law for this material

        :rtype: ThermalScatteringLaw
        """
        return self._thermal_scattering

    @property
    def cells(self):
        """A generator of the cells that use this material.

        :returns: an iterator of the Cell objects which use this.
        :rtype: generator
        """
        if self._problem:
            for cell in self._problem.cells:
                if cell.material == self:
                    yield cell

    def format_for_mcnp_input(self, mcnp_version):
        """
        Creates a string representation of this MCNP_Object that can be
        written to file.

        :param mcnp_version: The tuple for the MCNP version that must be exported to.
        :type mcnp_version: tuple
        :return: a list of strings for the lines that this input will occupy.
        :rtype: list
        """
        lines = super().format_for_mcnp_input(mcnp_version)
        if self.thermal_scattering is not None:
            lines += self.thermal_scattering.format_for_mcnp_input(mcnp_version)
        return lines

    def _update_values(self):
        new_list = syntax_node.MaterialsNode("new isotope list")
        for isotope, component in self._components:
            isotope._tree.value = isotope.mcnp_str()
            new_list.append_nuclide(("_", isotope._tree, component))
        self._tree.nodes["data"] = new_list

    def add_thermal_scattering(self, law):
        """
        Adds thermal scattering law to the material

        :param law: the law that is mcnp formatted
        :type law: str
        """
        if not isinstance(law, str):
            raise TypeError(
                f"Thermal Scattering law for material {self.number} must be a string"
            )
        self._thermal_scattering = thermal_scattering.ThermalScatteringLaw(
            material=self
        )
        self._thermal_scattering.add_scattering_law(law)

    def update_pointers(self, data_inputs):
        """
        Updates pointer to the thermal scattering data

        :param data_inputs: a list of the data inputs in the problem
        :type data_inputs: list
        """
        pass

    @staticmethod
    def _class_prefix():
        return "m"

    @staticmethod
    def _has_number():
        return True

    @staticmethod
    def _has_classifier():
        return 0

    def __repr__(self):
        ret = f"MATERIAL: {self.number} fractions: "
        if self.is_atom_fraction:
            ret += "atom\n"
        else:
            ret += "mass\n"

        # TODO fix
        for component in self._components:
            ret += f"{component[0]} {component[1].value}\n"
        if self.thermal_scattering:
            ret += f"Thermal Scattering: {self.thermal_scattering}"

        return ret

    def __str__(self):
        elements = self.get_material_elements()
        print_el = []
        if len(elements) > MAX_PRINT_ELEMENTS:
            print_elements = elements[0:MAX_PRINT_ELEMENTS]
            print_elements.append("...")
            print_elements.append(elements[-1])
        else:
            print_elements = elements
        print_elements = [
            element.name if isinstance(element, Element) else element
            for element in print_elements
        ]
        return f"MATERIAL: {self.number}, {print_elements}"

    def get_material_elements(self):
        """

        :returns: a sorted list of elements by total fraction
        :rtype: list
        """
        element_frac = co.Counter()
        for nuclide, fraction in self:
            element_frac[nuclide.element] += fraction
        element_sort = sorted(element_frac.items(), key=lambda p: p[1], reverse=True)
        elements = [p[0] for p in element_sort]
        return elements

    def validate(self):
        if len(self._components) == 0:
            raise IllegalState(
                f"Material: {self.number} does not have any components defined."
            )

    def __eq__(self, other):
        if not isinstance(other, Material):
            return False
        if len(self) != len(other):
            return False
        my_comp = sorted(self, key=lambda c: c[0])
        other_comp = sorted(other, key=lambda c: c[0])
        for mine, yours in zip(my_comp, other_comp):
            if mine[0] != yours[0]:
                return False
            if not math.isclose(mine[1], yours[1]):
                return False
        return True<|MERGE_RESOLUTION|>--- conflicted
+++ resolved
@@ -20,15 +20,7 @@
 import warnings
 
 
-<<<<<<< HEAD
 MAX_PRINT_ELEMENTS = 5
-
-
-def _number_validator(self, number):
-    if number <= 0:
-        raise ValueError("number must be > 0")
-    if self._problem:
-        self._problem.materials.check_number(number)
 
 
 class _DefaultLibraries:
@@ -62,23 +54,14 @@
         return key
 
 
-=======
->>>>>>> 1c5c4773
 class Material(data_input.DataInputAbstract, Numbered_MCNP_Object):
     """
     A class to represent an MCNP material.
 
-<<<<<<< HEAD
     .. seealso::
 
             * :manual63:`5.6.1`
             * :manual62:`106`
-=======
-    .. note::
-
-        There is a known bug (:issue:`182`) that valid MCNP material definitions cannot be parsed.
-
->>>>>>> 1c5c4773
 
     :param input: the input card that contains the data
     :type input: Input
@@ -89,11 +72,7 @@
     def __init__(self, input=None):
         self._components = []
         self._thermal_scattering = None
-<<<<<<< HEAD
-        self._is_atom_fraction = False
-=======
         self._is_atom_fraction = True
->>>>>>> 1c5c4773
         self._number = self._generate_default_node(int, -1)
         self._elements = set()
         self._nuclei = set()
@@ -153,21 +132,8 @@
         """
         pass
 
-<<<<<<< HEAD
-    @make_prop_val_node("_number", int, validator=_number_validator)
-    def number(self):
-        """
-        The number to use to identify the material by
-
-        :rtype: int
-        """
-        pass
-
     # TODO ensure update_values
     @make_prop_pointer("_is_atom_fraction", bool)
-=======
-    @property
->>>>>>> 1c5c4773
     def is_atom_fraction(self):
         """
         If true this constituent is in atom fraction, not weight fraction.
