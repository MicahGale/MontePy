# Copyright 2024, Battelle Energy Alliance, LLC All Rights Reserved.
""" MontePy is a library for reading, editing, and writing MCNP input files.

This creates a semantic understanding of the MCNP input file.
start by running montepy.read_input().

You will receive an MCNP_Problem object that you will interact with.
"""

from . import input_parser
from . import constants
import importlib.metadata
from .input_parser.input_reader import read_input
from montepy.cell import Cell
from montepy.mcnp_problem import MCNP_Problem
from montepy.data_inputs.material import Material
from montepy.data_inputs.transform import Transform
from montepy.geometry_operators import Operator
from montepy import geometry_operators
from montepy.input_parser.mcnp_input import Jump
from montepy.particle import Particle
from montepy.surfaces.surface_type import SurfaceType
from montepy.universe import Universe
import sys

<<<<<<< HEAD
__version__ = "0.3.0dev2"
=======

try:
    from . import _version

    __version__ = _version.version
except ImportError:
    try:
        from setuptools_scm import get_version

        __version__ = get_version()
    except ImportError:
        __version__ = "Undefined"
>>>>>>> 08854724

# enable deprecated warnings for users
if not sys.warnoptions:
    import os, warnings

    warnings.simplefilter("default")  # Change the filter in this process
    os.environ["PYTHONWARNINGS"] = "default"  # Also affect subprocesses<|MERGE_RESOLUTION|>--- conflicted
+++ resolved
@@ -23,9 +23,6 @@
 from montepy.universe import Universe
 import sys
 
-<<<<<<< HEAD
-__version__ = "0.3.0dev2"
-=======
 
 try:
     from . import _version
@@ -38,7 +35,7 @@
         __version__ = get_version()
     except ImportError:
         __version__ = "Undefined"
->>>>>>> 08854724
+
 
 # enable deprecated warnings for users
 if not sys.warnoptions:
