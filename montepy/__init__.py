--- conflicted
+++ resolved
@@ -11,13 +11,6 @@
 from . import input_parser
 from . import constants
 import importlib.metadata
-<<<<<<< HEAD
-from .input_parser.input_reader import read_input
-from montepy.cell import Cell
-from montepy.data_inputs.material import Material
-from montepy.data_inputs.transform import Transform
-from montepy.mcnp_problem import MCNP_Problem
-=======
 
 # data input promotion
 
@@ -27,7 +20,6 @@
 from montepy.data_inputs.element import Element
 
 # geometry
->>>>>>> 21847653
 from montepy.geometry_operators import Operator
 from montepy import geometry_operators
 from montepy.surfaces.surface_type import SurfaceType
