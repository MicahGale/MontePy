--- conflicted
+++ resolved
@@ -708,11 +708,7 @@
         return self.wrap_string_for_mcnp(ret, mcnp_version, True)
 
     def clone(
-<<<<<<< HEAD
-        self, clone_material=False, clone_region=False, starting_number=1, step=1
-=======
         self, clone_material=False, clone_region=False, starting_number=None, step=None
->>>>>>> 4f6144d6
     ):
         """
         Create a new almost independent instance of this cell with a new number.
@@ -724,11 +720,8 @@
         This means that changes to the new cell's geometry will be independent, but may or may not
         refer to the original surfaces.
 
-<<<<<<< HEAD
-=======
         .. versionadded:: 0.5.0
 
->>>>>>> 4f6144d6
         :param clone_material: Whether to create a new clone of the material.
         :type clone_material: bool
         :param clone_region: Whether to clone the underlying objects (Surfaces, Cells) of this cell's region.
@@ -746,18 +739,6 @@
             )
         if not isinstance(clone_region, bool):
             raise TypeError(f"clone_region must be a boolean. {clone_region} given.")
-<<<<<<< HEAD
-        if not isinstance(starting_number, int):
-            raise TypeError(
-                f"Starting_number must be an int. {type(starting_number)} given."
-            )
-        if not isinstance(step, int):
-            raise TypeError(f"step must be an int. {type(step)} given.")
-        if starting_number <= 0:
-            raise ValueError(f"starting_number must be >= 1. {starting_number} given.")
-        if step <= 0:
-            raise ValueError(f"step must be >= 1. {step} given.")
-=======
         if not isinstance(starting_number, (int, type(None))):
             raise TypeError(
                 f"Starting_number must be an int. {type(starting_number)} given."
@@ -774,18 +755,13 @@
             )
         if step is None:
             step = self._problem.cells.step if self._problem else 1
->>>>>>> 4f6144d6
         # get which properties to copy over
         keys = set(vars(self))
         keys.remove("_material")
         result = Cell.__new__(Cell)
         if clone_material:
             if self.material is not None:
-<<<<<<< HEAD
-                result._material = self._material.clone(starting_number, step)
-=======
                 result._material = self._material.clone()
->>>>>>> 4f6144d6
             else:
                 result._material = None
         else:
@@ -804,18 +780,11 @@
                 collection = getattr(self, special)
                 new_objs = []
                 for obj in collection:
-<<<<<<< HEAD
-                    new_obj = obj.clone(starting_number, step)
-                    region_change_map[obj] = new_obj
-                    new_objs.append(new_obj)
-                setattr(result, special, type(collection)(new_objs))
-=======
                     new_obj = obj.clone()
                     region_change_map[obj] = new_obj
                     new_objs.append(new_obj)
                 setattr(result, special, type(collection)(new_objs))
 
->>>>>>> 4f6144d6
         else:
             region_change_map = {}
             for special in special_keys:
@@ -827,9 +796,6 @@
                 (leaves[1], self.surfaces),
             ]:
                 for surf in geom_collect:
-<<<<<<< HEAD
-                    region_change_map[surf] = collect[surf.number]
-=======
                     try:
                         region_change_map[surf] = collect[
                             surf.number if isinstance(surf, (Surface, Cell)) else surf
@@ -837,21 +803,13 @@
                     except KeyError:
                         # ignore empty surfaces on clone
                         pass
->>>>>>> 4f6144d6
         result.geometry.remove_duplicate_surfaces(region_change_map)
         if self._problem:
             result.number = self._problem.cells.request_number(starting_number, step)
             self._problem.cells.append(result)
         else:
-<<<<<<< HEAD
-            if self.number != starting_number:
-                result.number = starting_number
-            else:
-                result.number = starting_number + step
-=======
             for number in itertools.count(starting_number, step):
                 result.number = number
                 if number != self.number:
                     break
->>>>>>> 4f6144d6
         return result