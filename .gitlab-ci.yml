--- conflicted
+++ resolved
@@ -22,10 +22,6 @@
   coverage: '/TOTAL.+ ([0-9\.]{1,5}%)/'
   script:
     - echo "Executing unit tests"
-<<<<<<< HEAD
-    - coverage run --source mcnpy -m unittest discover
-    - coverage report -m
-=======
     - coverage run --source mcnpy -m pytest --junitxml=test_report.xml
     - coverage report -m --precision=2
     - coverage xml
@@ -35,7 +31,6 @@
       coverage_report:
          coverage_format: cobertura
          path: coverage.xml
->>>>>>> 06952dca
 
 
 deploy1:
